/*
 * Copyright (C) 2011 Whisper Systems
 * Copyright (C) 2013 - 2017 Open Whisper Systems
 *
 * This program is free software: you can redistribute it and/or modify
 * it under the terms of the GNU General Public License as published by
 * the Free Software Foundation, either version 3 of the License, or
 * (at your option) any later version.
 *
 * This program is distributed in the hope that it will be useful,
 * but WITHOUT ANY WARRANTY; without even the implied warranty of
 * MERCHANTABILITY or FITNESS FOR A PARTICULAR PURPOSE.  See the
 * GNU General Public License for more details.
 *
 * You should have received a copy of the GNU General Public License
 * along with this program.  If not, see <http://www.gnu.org/licenses/>.
 */
package org.session.libsession.messaging.threads.recipients;

import android.content.Context;
import android.graphics.drawable.Drawable;
import android.net.Uri;
import android.os.Build;

import androidx.annotation.NonNull;
import androidx.annotation.Nullable;

import com.annimon.stream.function.Consumer;

import org.greenrobot.eventbus.EventBus;
import org.session.libsession.messaging.MessagingModuleConfiguration;
import org.session.libsession.messaging.avatars.TransparentContactPhoto;
import org.session.libsession.messaging.threads.Address;
import org.session.libsession.messaging.threads.GroupRecord;
import org.session.libsession.messaging.threads.recipients.RecipientProvider.RecipientDetails;
import org.session.libsession.utilities.TextSecurePreferences;
import org.session.libsession.utilities.Util;
import org.session.libsession.utilities.color.MaterialColor;
import org.session.libsignal.utilities.logging.Log;
import org.session.libsignal.libsignal.util.guava.Optional;
import org.session.libsession.messaging.avatars.ContactColors;
import org.session.libsession.messaging.avatars.ContactPhoto;
import org.session.libsession.messaging.avatars.GroupRecordContactPhoto;
import org.session.libsession.messaging.avatars.ProfileContactPhoto;
import org.session.libsession.messaging.avatars.SystemContactPhoto;
import org.session.libsession.utilities.ProfilePictureModifiedEvent;
import org.session.libsession.utilities.FutureTaskListener;
import org.session.libsession.utilities.ListenableFutureTask;

import java.util.Collections;
import java.util.HashSet;
import java.util.LinkedList;
import java.util.List;
import java.util.Set;
import java.util.WeakHashMap;
import java.util.concurrent.ExecutionException;

public class Recipient implements RecipientModifiedListener {

  private static final String            TAG      = Recipient.class.getSimpleName();
  private static final RecipientProvider provider = new RecipientProvider();

  private final Set<RecipientModifiedListener> listeners = Collections.newSetFromMap(new WeakHashMap<RecipientModifiedListener, Boolean>());

  private final @NonNull Address address;
  private final @NonNull List<Recipient> participants = new LinkedList<>();

  private           Context context;
  private @Nullable String  name;
  private @Nullable String  customLabel;
  private           boolean resolving;
  private           boolean isLocalNumber;

  private @Nullable Uri                  systemContactPhoto;
  private @Nullable Long                 groupAvatarId;
  private           Uri                  contactUri;
  private @Nullable Uri                  messageRingtone       = null;
  private @Nullable Uri                  callRingtone          = null;
  public            long                 mutedUntil            = 0;
  private           boolean              blocked               = false;
  private           VibrateState         messageVibrate        = VibrateState.DEFAULT;
  private           VibrateState         callVibrate           = VibrateState.DEFAULT;
  private           int                  expireMessages        = 0;
  private           Optional<Integer>    defaultSubscriptionId = Optional.absent();
  private @NonNull  RegisteredState      registered            = RegisteredState.UNKNOWN;

  private @Nullable MaterialColor  color;
  private @Nullable byte[]         profileKey;
  private @Nullable String         profileName;
  private @Nullable String         profileAvatar;
  private           boolean        profileSharing;
  private           String         notificationChannel;
  private           boolean        forceSmsSelection;

  private @NonNull  UnidentifiedAccessMode unidentifiedAccessMode = UnidentifiedAccessMode.ENABLED;

  @SuppressWarnings("ConstantConditions")
  public static @NonNull Recipient from(@NonNull Context context, @NonNull Address address, boolean asynchronous) {
    if (address == null) throw new AssertionError(address);
    return provider.getRecipient(context, address, Optional.absent(), Optional.absent(), asynchronous);
  }

  @SuppressWarnings("ConstantConditions")
  public static @NonNull Recipient from(@NonNull Context context, @NonNull Address address, @NonNull Optional<RecipientSettings> settings, @NonNull Optional<GroupRecord> groupRecord, boolean asynchronous) {
    if (address == null) throw new AssertionError(address);
    return provider.getRecipient(context, address, settings, groupRecord, asynchronous);
  }

  public static void applyCached(@NonNull Address address, Consumer<Recipient> consumer) {
    Optional<Recipient> recipient = provider.getCached(address);
    if (recipient.isPresent()) consumer.accept(recipient.get());
  }

  public static boolean removeCached(@NonNull Address address) {
    return provider.removeCached(address);
  }

  Recipient(@NonNull  Context context,
            @NonNull  Address address,
            @Nullable Recipient stale,
            @NonNull  Optional<RecipientDetails> details,
            @NonNull  ListenableFutureTask<RecipientDetails> future)
  {
    this.context   = context;
    this.address   = address;
    this.color     = null;
    this.resolving = true;

    if (stale != null) {
      this.name                   = stale.name;
      this.contactUri             = stale.contactUri;
      this.systemContactPhoto     = stale.systemContactPhoto;
      this.groupAvatarId          = stale.groupAvatarId;
      this.isLocalNumber          = stale.isLocalNumber;
      this.color                  = stale.color;
      this.customLabel            = stale.customLabel;
      this.messageRingtone        = stale.messageRingtone;
      this.callRingtone           = stale.callRingtone;
      this.mutedUntil             = stale.mutedUntil;
      this.blocked                = stale.blocked;
      this.messageVibrate         = stale.messageVibrate;
      this.callVibrate            = stale.callVibrate;
      this.expireMessages         = stale.expireMessages;
      this.defaultSubscriptionId  = stale.defaultSubscriptionId;
      this.registered             = stale.registered;
      this.notificationChannel    = stale.notificationChannel;
      this.profileKey             = stale.profileKey;
      this.profileName            = stale.profileName;
      this.profileAvatar          = stale.profileAvatar;
      this.profileSharing         = stale.profileSharing;
      this.unidentifiedAccessMode = stale.unidentifiedAccessMode;
      this.forceSmsSelection      = stale.forceSmsSelection;

      this.participants.clear();
      this.participants.addAll(stale.participants);
    }

    if (details.isPresent()) {
      this.name                   = details.get().name;
      this.systemContactPhoto     = details.get().systemContactPhoto;
      this.groupAvatarId          = details.get().groupAvatarId;
      this.isLocalNumber          = details.get().isLocalNumber;
      this.color                  = details.get().color;
      this.messageRingtone        = details.get().messageRingtone;
      this.callRingtone           = details.get().callRingtone;
      this.mutedUntil             = details.get().mutedUntil;
      this.blocked                = details.get().blocked;
      this.messageVibrate         = details.get().messageVibrateState;
      this.callVibrate            = details.get().callVibrateState;
      this.expireMessages         = details.get().expireMessages;
      this.defaultSubscriptionId  = details.get().defaultSubscriptionId;
      this.registered             = details.get().registered;
      this.notificationChannel    = details.get().notificationChannel;
      this.profileKey             = details.get().profileKey;
      this.profileName            = details.get().profileName;
      this.profileAvatar          = details.get().profileAvatar;
      this.profileSharing         = details.get().profileSharing;
      this.unidentifiedAccessMode = details.get().unidentifiedAccessMode;
      this.forceSmsSelection      = details.get().forceSmsSelection;

      this.participants.clear();
      this.participants.addAll(details.get().participants);
    }

    future.addListener(new FutureTaskListener<RecipientDetails>() {
      @Override
      public void onSuccess(RecipientDetails result) {
        if (result != null) {
          synchronized (Recipient.this) {
            Recipient.this.name                   = result.name;
            Recipient.this.contactUri             = result.contactUri;
            Recipient.this.systemContactPhoto     = result.systemContactPhoto;
            Recipient.this.groupAvatarId          = result.groupAvatarId;
            Recipient.this.isLocalNumber          = result.isLocalNumber;
            Recipient.this.color                  = result.color;
            Recipient.this.customLabel            = result.customLabel;
            Recipient.this.messageRingtone        = result.messageRingtone;
            Recipient.this.callRingtone           = result.callRingtone;
            Recipient.this.mutedUntil             = result.mutedUntil;
            Recipient.this.blocked                = result.blocked;
            Recipient.this.messageVibrate         = result.messageVibrateState;
            Recipient.this.callVibrate            = result.callVibrateState;
            Recipient.this.expireMessages         = result.expireMessages;
            Recipient.this.defaultSubscriptionId  = result.defaultSubscriptionId;
            Recipient.this.registered             = result.registered;
            Recipient.this.notificationChannel    = result.notificationChannel;
            Recipient.this.profileKey             = result.profileKey;
            Recipient.this.profileName            = result.profileName;
            Recipient.this.profileAvatar          = result.profileAvatar;
            Recipient.this.profileSharing         = result.profileSharing;
            Recipient.this.unidentifiedAccessMode = result.unidentifiedAccessMode;
            Recipient.this.forceSmsSelection      = result.forceSmsSelection;

            Recipient.this.participants.clear();
            Recipient.this.participants.addAll(result.participants);
            Recipient.this.resolving = false;

            if (!listeners.isEmpty()) {
              for (Recipient recipient : participants) recipient.addListener(Recipient.this);
            }

            Recipient.this.notifyAll();
          }

          notifyListeners();
        }
      }

      @Override
      public void onFailure(ExecutionException error) {
        Log.w(TAG, error);
      }
    });
  }

  Recipient(@NonNull Context context, @NonNull Address address, @NonNull RecipientDetails details) {
    this.context                = context;
    this.address                = address;
    this.contactUri             = details.contactUri;
    this.name                   = details.name;
    this.systemContactPhoto     = details.systemContactPhoto;
    this.groupAvatarId          = details.groupAvatarId;
    this.isLocalNumber          = details.isLocalNumber;
    this.color                  = details.color;
    this.customLabel            = details.customLabel;
    this.messageRingtone        = details.messageRingtone;
    this.callRingtone           = details.callRingtone;
    this.mutedUntil             = details.mutedUntil;
    this.blocked                = details.blocked;
    this.messageVibrate         = details.messageVibrateState;
    this.callVibrate            = details.callVibrateState;
    this.expireMessages         = details.expireMessages;
    this.defaultSubscriptionId  = details.defaultSubscriptionId;
    this.registered             = details.registered;
    this.notificationChannel    = details.notificationChannel;
    this.profileKey             = details.profileKey;
    this.profileName            = details.profileName;
    this.profileAvatar          = details.profileAvatar;
    this.profileSharing         = details.profileSharing;
    this.unidentifiedAccessMode = details.unidentifiedAccessMode;
    this.forceSmsSelection      = details.forceSmsSelection;

    this.participants.addAll(details.participants);
    this.resolving    = false;
  }

  public boolean isLocalNumber() {
    return isLocalNumber;
  }

  public synchronized @Nullable Uri getContactUri() {
    return this.contactUri;
  }

  public void setContactUri(@Nullable Uri contactUri) {
    boolean notify = false;

    synchronized (this) {
      if (!Util.equals(contactUri, this.contactUri)) {
        this.contactUri = contactUri;
        notify = true;
      }
    }

    if (notify) notifyListeners();
  }

  public synchronized @Nullable String getName() {
<<<<<<< HEAD
    String displayName = MessagingConfiguration.shared.getStorage().getDisplayName(this.address.toString());
    if (displayName != null && !displayName.isEmpty()) { return displayName; }
=======
    String displayName = MessagingModuleConfiguration.shared.getStorage().getDisplayName(this.address.toString());
    if (displayName != null) { return displayName; }
>>>>>>> f7272443

    if (this.name == null && isMmsGroupRecipient()) {
      List<String> names = new LinkedList<>();

      for (Recipient recipient : participants) {
        names.add(recipient.toShortString());
      }

      return Util.join(names, ", ");
    }

    return this.name;
  }

  public void setName(@Nullable String name) {
    boolean notify = false;

    synchronized (this) {
      if (!Util.equals(this.name, name)) {
        this.name = name;
        notify = true;
      }
    }

    if (notify) notifyListeners();
  }

  public synchronized @NonNull MaterialColor getColor() {
    if      (isGroupRecipient()) return MaterialColor.GROUP;
    else if (color != null)      return color;
    else if (name != null)       return ContactColors.generateFor(name);
    else                         return ContactColors.UNKNOWN_COLOR;
  }

  public void setColor(@NonNull MaterialColor color) {
    synchronized (this) {
      this.color = color;
    }

    notifyListeners();
  }

  public @NonNull Address getAddress() {
    return address;
  }

  public synchronized @Nullable String getCustomLabel() {
    return customLabel;
  }

  public void setCustomLabel(@Nullable String customLabel) {
    boolean notify = false;

    synchronized (this) {
      if (!Util.equals(customLabel, this.customLabel)) {
        this.customLabel = customLabel;
        notify = true;
      }
    }

    if (notify) notifyListeners();
  }

  public synchronized Optional<Integer> getDefaultSubscriptionId() {
    return defaultSubscriptionId;
  }

  public void setDefaultSubscriptionId(Optional<Integer> defaultSubscriptionId) {
    synchronized (this) {
      this.defaultSubscriptionId = defaultSubscriptionId;
    }

    notifyListeners();
  }

  public synchronized @Nullable String getProfileName() {
    return profileName;
  }

  public void setProfileName(@Nullable String profileName) {
    synchronized (this) {
      this.profileName = profileName;
    }

    notifyListeners();
  }

  public synchronized @Nullable String getProfileAvatar() {
    return profileAvatar;
  }

  public void setProfileAvatar(@Nullable String profileAvatar) {
    synchronized (this) {
      this.profileAvatar = profileAvatar;
    }

    notifyListeners();
    EventBus.getDefault().post(new ProfilePictureModifiedEvent(this));
  }

  public synchronized boolean isProfileSharing() {
    return profileSharing;
  }

  public void setProfileSharing(boolean value) {
    synchronized (this) {
      this.profileSharing = value;
    }

    notifyListeners();
  }

  public boolean isGroupRecipient() {
    return address.isGroup();
  }

  public boolean isOpenGroupRecipient() {
    return address.isOpenGroup();
  }

  public boolean isMmsGroupRecipient() {
    return address.isMmsGroup();
  }

  public boolean isPushGroupRecipient() {
    return address.isGroup() && !address.isMmsGroup();
  }

  public @NonNull synchronized List<Recipient> getParticipants() {
    return new LinkedList<>(participants);
  }

  public void setParticipants(@NonNull List<Recipient> participants) {
    synchronized (this) {
      this.participants.clear();
      this.participants.addAll(participants);
    }

    notifyListeners();
  }

  public synchronized void addListener(RecipientModifiedListener listener) {
    if (listeners.isEmpty()) {
      for (Recipient recipient : participants) recipient.addListener(this);
    }
    listeners.add(listener);
  }

  public synchronized void removeListener(RecipientModifiedListener listener) {
    listeners.remove(listener);

    if (listeners.isEmpty()) {
      for (Recipient recipient : participants) recipient.removeListener(this);
    }
  }

  public synchronized String toShortString() {
    String name = getName();
    return (name != null ? name : address.serialize());
  }

  public synchronized @NonNull Drawable getFallbackContactPhotoDrawable(Context context, boolean inverted) {
    return (new TransparentContactPhoto()).asDrawable(context, getColor().toAvatarColor(context), inverted);
  }

//  public synchronized @NonNull FallbackContactPhoto getFallbackContactPhoto() {
//    // TODO: I believe this is now completely unused
//    if      (isResolving())            return new TransparentContactPhoto();
//    else if (isGroupRecipient())       return new GeneratedContactPhoto(name, R.drawable.ic_profile_default);
//    else { return new TransparentContactPhoto(); }
//  }

  public synchronized @Nullable ContactPhoto getContactPhoto() {
    if      (isLocalNumber)                               return new ProfileContactPhoto(address, String.valueOf(TextSecurePreferences.getProfileAvatarId(context)));
    else if (isGroupRecipient() && groupAvatarId != null) return new GroupRecordContactPhoto(address, groupAvatarId);
    else if (systemContactPhoto != null)                  return new SystemContactPhoto(address, systemContactPhoto, 0);
    else if (profileAvatar != null)                       return new ProfileContactPhoto(address, profileAvatar);
    else                                                  return null;
  }

  public void setSystemContactPhoto(@Nullable Uri systemContactPhoto) {
    boolean notify = false;

    synchronized (this) {
      if (!Util.equals(systemContactPhoto, this.systemContactPhoto)) {
        this.systemContactPhoto = systemContactPhoto;
        notify = true;
      }
    }

    if (notify) notifyListeners();
  }

  public void setGroupAvatarId(@Nullable Long groupAvatarId) {
    boolean notify = false;

    synchronized (this) {
      if (!Util.equals(this.groupAvatarId, groupAvatarId)) {
        this.groupAvatarId = groupAvatarId;
        notify = true;
      }
    }

    if (notify) notifyListeners();
  }

  @Nullable
  public synchronized Long getGroupAvatarId() {
    return groupAvatarId;
  }

  public synchronized @Nullable Uri getMessageRingtone() {
    if (messageRingtone != null && messageRingtone.getScheme() != null && messageRingtone.getScheme().startsWith("file")) {
      return null;
    }

    return messageRingtone;
  }

  public void setMessageRingtone(@Nullable Uri ringtone) {
    synchronized (this) {
      this.messageRingtone = ringtone;
    }

    notifyListeners();
  }

  public synchronized @Nullable Uri getCallRingtone() {
    if (callRingtone != null && callRingtone.getScheme() != null && callRingtone.getScheme().startsWith("file")) {
      return null;
    }

    return callRingtone;
  }

  public void setCallRingtone(@Nullable Uri ringtone) {
    synchronized (this) {
      this.callRingtone = ringtone;
    }

    notifyListeners();
  }

  public synchronized boolean isMuted() {
    return System.currentTimeMillis() <= mutedUntil;
  }

  public void setMuted(long mutedUntil) {
    synchronized (this) {
      this.mutedUntil = mutedUntil;
    }

    notifyListeners();
  }

  public synchronized boolean isBlocked() {
    return blocked;
  }

  public void setBlocked(boolean blocked) {
    synchronized (this) {
      this.blocked = blocked;
    }

    notifyListeners();
  }

  public synchronized VibrateState getMessageVibrate() {
    return messageVibrate;
  }

  public void setMessageVibrate(VibrateState vibrate) {
    synchronized (this) {
      this.messageVibrate = vibrate;
    }

    notifyListeners();
  }

  public synchronized  VibrateState getCallVibrate() {
    return callVibrate;
  }

  public void setCallVibrate(VibrateState vibrate) {
    synchronized (this) {
      this.callVibrate = vibrate;
    }

    notifyListeners();
  }

  public synchronized int getExpireMessages() {
    return expireMessages;
  }

  public void setExpireMessages(int expireMessages) {
    synchronized (this) {
      this.expireMessages = expireMessages;
    }

    notifyListeners();
  }

  public synchronized RegisteredState getRegistered() {
    if      (isPushGroupRecipient()) return RegisteredState.REGISTERED;
    else if (isMmsGroupRecipient())  return RegisteredState.NOT_REGISTERED;

    return registered;
  }

  public void setRegistered(@NonNull RegisteredState value) {
    boolean notify = false;

    synchronized (this) {
      if (this.registered != value) {
        this.registered = value;
        notify = true;
      }
    }

    if (notify) notifyListeners();
  }

  public synchronized @Nullable String getNotificationChannel() {
    return !(Build.VERSION.SDK_INT >= 26) ? null : notificationChannel;
  }

  public void setNotificationChannel(@Nullable String value) {
    boolean notify = false;

    synchronized (this) {
      if (!Util.equals(this.notificationChannel, value)) {
        this.notificationChannel = value;
        notify = true;
      }
    }

    if (notify) notifyListeners();
  }

  public boolean isForceSmsSelection() {
    return forceSmsSelection;
  }

  public void setForceSmsSelection(boolean value) {
    synchronized (this) {
      this.forceSmsSelection = value;
    }

    notifyListeners();
  }

  public synchronized @Nullable byte[] getProfileKey() {
    return profileKey;
  }

  public void setProfileKey(@Nullable byte[] profileKey) {
    synchronized (this) {
      this.profileKey = profileKey;
    }

    notifyListeners();
  }

  public @NonNull synchronized UnidentifiedAccessMode getUnidentifiedAccessMode() {
    return unidentifiedAccessMode;
  }

  public void setUnidentifiedAccessMode(@NonNull UnidentifiedAccessMode unidentifiedAccessMode) {
    synchronized (this) {
      this.unidentifiedAccessMode = unidentifiedAccessMode;
    }

    notifyListeners();
  }

  public synchronized boolean isSystemContact() {
    return contactUri != null;
  }

  public synchronized Recipient resolve() {
    while (resolving) Util.wait(this, 0);
    return this;
  }


  @Override
  public boolean equals(Object o) {
    if (this == o) return true;
    if (o == null || !(o instanceof Recipient)) return false;

    Recipient that = (Recipient) o;

    return this.address.equals(that.address);
  }

  @Override
  public int hashCode() {
    return this.address.hashCode();
  }

  public void notifyListeners() {
    Set<RecipientModifiedListener> localListeners;

    synchronized (this) {
      localListeners = new HashSet<>(listeners);
    }

    for (RecipientModifiedListener listener : localListeners)
      listener.onModified(this);
  }

  @Override
  public void onModified(Recipient recipient) {
    notifyListeners();
  }

  public synchronized boolean isResolving() {
    return resolving;
  }

  public enum VibrateState {
    DEFAULT(0), ENABLED(1), DISABLED(2);

    private final int id;

    VibrateState(int id) {
      this.id = id;
    }

    public int getId() {
      return id;
    }

    public static VibrateState fromId(int id) {
      return values()[id];
    }
  }

  public enum RegisteredState {
    UNKNOWN(0), REGISTERED(1), NOT_REGISTERED(2);

    private final int id;

    RegisteredState(int id) {
      this.id = id;
    }

    public int getId() {
      return id;
    }

    public static RegisteredState fromId(int id) {
      return values()[id];
    }
  }

  public enum UnidentifiedAccessMode {
    UNKNOWN(0), DISABLED(1), ENABLED(2), UNRESTRICTED(3);

    private final int mode;

    UnidentifiedAccessMode(int mode) {
      this.mode = mode;
    }

    public int getMode() {
      return mode;
    }

    public static UnidentifiedAccessMode fromMode(int mode) {
      return values()[mode];
    }
  }

  public static class RecipientSettings {
    private final boolean                blocked;
    private final long                   muteUntil;
    private final VibrateState           messageVibrateState;
    private final VibrateState           callVibrateState;
    private final Uri                    messageRingtone;
    private final Uri                    callRingtone;
    private final MaterialColor          color;
    private final int                    defaultSubscriptionId;
    private final int                    expireMessages;
    private final RegisteredState        registered;
    private final byte[]                 profileKey;
    private final String                 systemDisplayName;
    private final String                 systemContactPhoto;
    private final String                 systemPhoneLabel;
    private final String                 systemContactUri;
    private final String                 signalProfileName;
    private final String                 signalProfileAvatar;
    private final boolean                profileSharing;
    private final String                 notificationChannel;
    private final UnidentifiedAccessMode unidentifiedAccessMode;
    private final boolean                forceSmsSelection;

    public RecipientSettings(boolean blocked, long muteUntil,
                      @NonNull VibrateState messageVibrateState,
                      @NonNull VibrateState callVibrateState,
                      @Nullable Uri messageRingtone,
                      @Nullable Uri callRingtone,
                      @Nullable MaterialColor color,
                      int defaultSubscriptionId,
                      int expireMessages,
                      @NonNull RegisteredState registered,
                      @Nullable byte[] profileKey,
                      @Nullable String systemDisplayName,
                      @Nullable String systemContactPhoto,
                      @Nullable String systemPhoneLabel,
                      @Nullable String systemContactUri,
                      @Nullable String signalProfileName,
                      @Nullable String signalProfileAvatar,
                      boolean profileSharing,
                      @Nullable String notificationChannel,
                      @NonNull UnidentifiedAccessMode unidentifiedAccessMode,
                      boolean forceSmsSelection)
    {
      this.blocked                = blocked;
      this.muteUntil              = muteUntil;
      this.messageVibrateState    = messageVibrateState;
      this.callVibrateState       = callVibrateState;
      this.messageRingtone        = messageRingtone;
      this.callRingtone           = callRingtone;
      this.color                  = color;
      this.defaultSubscriptionId  = defaultSubscriptionId;
      this.expireMessages         = expireMessages;
      this.registered             = registered;
      this.profileKey             = profileKey;
      this.systemDisplayName      = systemDisplayName;
      this.systemContactPhoto     = systemContactPhoto;
      this.systemPhoneLabel       = systemPhoneLabel;
      this.systemContactUri       = systemContactUri;
      this.signalProfileName      = signalProfileName;
      this.signalProfileAvatar    = signalProfileAvatar;
      this.profileSharing         = profileSharing;
      this.notificationChannel    = notificationChannel;
      this.unidentifiedAccessMode = unidentifiedAccessMode;
      this.forceSmsSelection      = forceSmsSelection;
    }

    public @Nullable MaterialColor getColor() {
      return color;
    }

    public boolean isBlocked() {
      return blocked;
    }

    public long getMuteUntil() {
      return muteUntil;
    }

    public @NonNull VibrateState getMessageVibrateState() {
      return messageVibrateState;
    }

    public @NonNull VibrateState getCallVibrateState() {
      return callVibrateState;
    }

    public @Nullable Uri getMessageRingtone() {
      return messageRingtone;
    }

    public @Nullable Uri getCallRingtone() {
      return callRingtone;
    }

    public Optional<Integer> getDefaultSubscriptionId() {
      return defaultSubscriptionId != -1 ? Optional.of(defaultSubscriptionId) : Optional.absent();
    }

    public int getExpireMessages() {
      return expireMessages;
    }

    public RegisteredState getRegistered() {
      return registered;
    }

    public @Nullable byte[] getProfileKey() {
      return profileKey;
    }

    public @Nullable String getSystemDisplayName() {
      return systemDisplayName;
    }

    public @Nullable String getSystemContactPhotoUri() {
      return systemContactPhoto;
    }

    public @Nullable String getSystemPhoneLabel() {
      return systemPhoneLabel;
    }

    public @Nullable String getSystemContactUri() {
      return systemContactUri;
    }

    public @Nullable String getProfileName() {
      return signalProfileName;
    }

    public @Nullable String getProfileAvatar() {
      return signalProfileAvatar;
    }

    public boolean isProfileSharing() {
      return profileSharing;
    }

    public @Nullable String getNotificationChannel() {
      return notificationChannel;
    }

    public @NonNull UnidentifiedAccessMode getUnidentifiedAccessMode() {
      return unidentifiedAccessMode;
    }

    public boolean isForceSmsSelection() {
      return forceSmsSelection;
    }
  }


}<|MERGE_RESOLUTION|>--- conflicted
+++ resolved
@@ -286,13 +286,9 @@
   }
 
   public synchronized @Nullable String getName() {
-<<<<<<< HEAD
-    String displayName = MessagingConfiguration.shared.getStorage().getDisplayName(this.address.toString());
-    if (displayName != null && !displayName.isEmpty()) { return displayName; }
-=======
+
     String displayName = MessagingModuleConfiguration.shared.getStorage().getDisplayName(this.address.toString());
     if (displayName != null) { return displayName; }
->>>>>>> f7272443
 
     if (this.name == null && isMmsGroupRecipient()) {
       List<String> names = new LinkedList<>();
