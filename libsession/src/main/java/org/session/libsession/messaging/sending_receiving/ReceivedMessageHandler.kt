package org.session.libsession.messaging.sending_receiving

import android.text.TextUtils
import org.session.libsession.messaging.MessagingModuleConfiguration
import org.session.libsession.messaging.jobs.AttachmentDownloadJob
import org.session.libsession.messaging.jobs.JobQueue
import org.session.libsession.messaging.messages.Message
import org.session.libsession.messaging.messages.control.*
import org.session.libsession.messaging.messages.visible.Attachment
import org.session.libsession.messaging.messages.visible.VisibleMessage
import org.session.libsession.messaging.sending_receiving.attachments.PointerAttachment
import org.session.libsession.messaging.sending_receiving.data_extraction.DataExtractionNotificationInfoMessage
import org.session.libsession.messaging.sending_receiving.link_preview.LinkPreview
import org.session.libsession.messaging.sending_receiving.notifications.PushNotificationAPI
import org.session.libsession.messaging.sending_receiving.pollers.ClosedGroupPollerV2
import org.session.libsession.messaging.sending_receiving.quotes.QuoteModel
import org.session.libsession.utilities.Address
import org.session.libsession.utilities.GroupRecord
import org.session.libsession.utilities.recipients.Recipient
import org.session.libsession.utilities.GroupUtil
import org.session.libsession.utilities.SSKEnvironment
import org.session.libsession.utilities.TextSecurePreferences
import org.session.libsession.utilities.ProfileKeyUtil
import org.session.libsignal.crypto.ecc.DjbECPrivateKey
import org.session.libsignal.crypto.ecc.DjbECPublicKey
import org.session.libsignal.crypto.ecc.ECKeyPair
import org.session.libsignal.utilities.guava.Optional
import org.session.libsignal.messages.SignalServiceGroup
import org.session.libsignal.protos.SignalServiceProtos
import org.session.libsignal.utilities.removing05PrefixIfNeeded
import org.session.libsignal.utilities.toHexString
import org.session.libsignal.utilities.Base64
import org.session.libsignal.utilities.Log
import java.security.MessageDigest
import java.util.*
import kotlin.collections.ArrayList

internal fun MessageReceiver.isBlocked(publicKey: String): Boolean {
    val context = MessagingModuleConfiguration.shared.context
    val recipient = Recipient.from(context, Address.fromSerialized(publicKey), false)
    return recipient.isBlocked
}

fun MessageReceiver.handle(message: Message, proto: SignalServiceProtos.Content, openGroupID: String?) {
    when (message) {
        is ReadReceipt -> handleReadReceipt(message)
        is TypingIndicator -> handleTypingIndicator(message)
        is ClosedGroupControlMessage -> handleClosedGroupControlMessage(message)
        is ExpirationTimerUpdate -> handleExpirationTimerUpdate(message)
        is DataExtractionNotification -> handleDataExtractionNotification(message)
        is ConfigurationMessage -> handleConfigurationMessage(message)
        is VisibleMessage -> handleVisibleMessage(message, proto, openGroupID)
    }
}

// region Control Messages
private fun MessageReceiver.handleReadReceipt(message: ReadReceipt) {
    val context = MessagingModuleConfiguration.shared.context
    SSKEnvironment.shared.readReceiptManager.processReadReceipts(context, message.sender!!, message.timestamps!!, message.receivedTimestamp!!)
}

private fun MessageReceiver.handleTypingIndicator(message: TypingIndicator) {
    when (message.kind!!) {
        TypingIndicator.Kind.STARTED -> showTypingIndicatorIfNeeded(message.sender!!)
        TypingIndicator.Kind.STOPPED -> hideTypingIndicatorIfNeeded(message.sender!!)
    }
}

fun MessageReceiver.showTypingIndicatorIfNeeded(senderPublicKey: String) {
    val context = MessagingModuleConfiguration.shared.context
    val address = Address.fromSerialized(senderPublicKey)
    val threadID = MessagingModuleConfiguration.shared.storage.getThreadId(address) ?: return
    SSKEnvironment.shared.typingIndicators.didReceiveTypingStartedMessage(context, threadID, address, 1)
}

fun MessageReceiver.hideTypingIndicatorIfNeeded(senderPublicKey: String) {
    val context = MessagingModuleConfiguration.shared.context
    val address = Address.fromSerialized(senderPublicKey)
    val threadID = MessagingModuleConfiguration.shared.storage.getThreadId(address) ?: return
    SSKEnvironment.shared.typingIndicators.didReceiveTypingStoppedMessage(context, threadID, address, 1, false)
}

fun MessageReceiver.cancelTypingIndicatorsIfNeeded(senderPublicKey: String) {
    val context = MessagingModuleConfiguration.shared.context
    val address = Address.fromSerialized(senderPublicKey)
    val threadID = MessagingModuleConfiguration.shared.storage.getThreadId(address) ?: return
    SSKEnvironment.shared.typingIndicators.didReceiveIncomingMessage(context, threadID, address, 1)
}

private fun MessageReceiver.handleExpirationTimerUpdate(message: ExpirationTimerUpdate) {
    if (message.duration!! > 0) {
        SSKEnvironment.shared.messageExpirationManager.setExpirationTimer(message)
    } else {
        SSKEnvironment.shared.messageExpirationManager.disableExpirationTimer(message)
    }
}

private fun MessageReceiver.handleDataExtractionNotification(message: DataExtractionNotification) {
    // We don't handle data extraction messages for groups (they shouldn't be sent, but just in case we filter them here too)
    if (message.groupPublicKey != null) return
    val storage = MessagingModuleConfiguration.shared.storage
    val senderPublicKey = message.sender!!
    val notification: DataExtractionNotificationInfoMessage = when(message.kind) {
        is DataExtractionNotification.Kind.Screenshot -> DataExtractionNotificationInfoMessage(DataExtractionNotificationInfoMessage.Kind.SCREENSHOT)
        is DataExtractionNotification.Kind.MediaSaved -> DataExtractionNotificationInfoMessage(DataExtractionNotificationInfoMessage.Kind.MEDIA_SAVED)
        else -> return
    }
    storage.insertDataExtractionNotificationMessage(senderPublicKey, notification, message.sentTimestamp!!)
}

private fun handleConfigurationMessage(message: ConfigurationMessage) {
    val context = MessagingModuleConfiguration.shared.context
    val storage = MessagingModuleConfiguration.shared.storage
    if (TextSecurePreferences.getConfigurationMessageSynced(context)
        && !TextSecurePreferences.shouldUpdateProfile(context, message.sentTimestamp!!)) return
    val userPublicKey = storage.getUserPublicKey()
    if (userPublicKey == null || message.sender != storage.getUserPublicKey()) return
    TextSecurePreferences.setConfigurationMessageSynced(context, true)
    TextSecurePreferences.setLastProfileUpdateTime(context, message.sentTimestamp!!)
    val allClosedGroupPublicKeys = storage.getAllClosedGroupPublicKeys()
    for (closedGroup in message.closedGroups) {
        if (allClosedGroupPublicKeys.contains(closedGroup.publicKey)) continue
        handleNewClosedGroup(message.sender!!, message.sentTimestamp!!, closedGroup.publicKey, closedGroup.name,
            closedGroup.encryptionKeyPair!!, closedGroup.members, closedGroup.admins, message.sentTimestamp!!)
    }
    val allV2OpenGroups = storage.getAllV2OpenGroups().map { it.value.joinURL }
    for (openGroup in message.openGroups) {
        if (allV2OpenGroups.contains(openGroup)) continue
        storage.addOpenGroup(openGroup)
    }
    val profileManager = SSKEnvironment.shared.profileManager
    val recipient = Recipient.from(context, Address.fromSerialized(userPublicKey), false)
    if (message.displayName.isNotEmpty()) {
        TextSecurePreferences.setProfileName(context, message.displayName)
        profileManager.setName(context, recipient, message.displayName)
    }
    if (message.profileKey.isNotEmpty() && !message.profilePicture.isNullOrEmpty()
        && TextSecurePreferences.getProfilePictureURL(context) != message.profilePicture) {
        val profileKey = Base64.encodeBytes(message.profileKey)
        ProfileKeyUtil.setEncodedProfileKey(context, profileKey)
        profileManager.setProfileKey(context, recipient, message.profileKey)
        if (!message.profilePicture.isNullOrEmpty() && TextSecurePreferences.getProfilePictureURL(context) != message.profilePicture) {
            storage.setUserProfilePictureURL(message.profilePicture!!)
        }
    }
    storage.addContacts(message.contacts)
}
//endregion

// region Visible Messages
fun MessageReceiver.handleVisibleMessage(message: VisibleMessage, proto: SignalServiceProtos.Content, openGroupID: String?) {
    val storage = MessagingModuleConfiguration.shared.storage
    val context = MessagingModuleConfiguration.shared.context
    val userPublicKey = storage.getUserPublicKey()
    // Get or create thread
    // FIXME: In case this is an open group this actually * doesn't * create the thread if it doesn't yet
    //        exist. This is intentional, but it's very non-obvious.
    val threadID = storage.getOrCreateThreadIdFor(message.syncTarget
        ?: message.sender!!, message.groupPublicKey, openGroupID)
    if (threadID < 0) {
        // Thread doesn't exist; should only be reached in a case where we are processing open group messages for a no longer existent thread
        throw MessageReceiver.Error.NoThread
    }
    // Update profile if needed
    val profile = message.profile
    if (profile != null && userPublicKey != message.sender) {
        val profileManager = SSKEnvironment.shared.profileManager
        val recipient = Recipient.from(context, Address.fromSerialized(message.sender!!), false)
        val name = profile.displayName!!
        if (name.isNotEmpty()) {
            profileManager.setName(context, recipient, name)
        }
        if (profile.profileKey?.isNotEmpty() == true && profile.profilePictureURL?.isNotEmpty() == true
            && (recipient.profileKey == null || !MessageDigest.isEqual(recipient.profileKey, profile.profileKey))) {
            profileManager.setProfileKey(context, recipient, profile.profileKey!!)
            profileManager.setUnidentifiedAccessMode(context, recipient, Recipient.UnidentifiedAccessMode.UNKNOWN)
            profileManager.setProfilePictureURL(context, recipient, profile.profilePictureURL!!)
        }
    }
    // Parse quote if needed
    var quoteModel: QuoteModel? = null
    if (message.quote != null && proto.dataMessage.hasQuote()) {
        val quote = proto.dataMessage.quote
        val author = Address.fromSerialized(quote.author)
        val messageDataProvider = MessagingModuleConfiguration.shared.messageDataProvider
        val messageInfo = messageDataProvider.getMessageForQuote(quote.id, author)
        if (messageInfo != null) {
            val attachments = if (messageInfo.second) messageDataProvider.getAttachmentsAndLinkPreviewFor(messageInfo.first) else ArrayList()
            quoteModel = QuoteModel(quote.id, author, messageDataProvider.getMessageBodyFor(quote.id, quote.author), false, attachments)
        } else {
            quoteModel = QuoteModel(quote.id, author, quote.text, true, PointerAttachment.forPointers(proto.dataMessage.quote.attachmentsList))
        }
    }
    // Parse link preview if needed
    val linkPreviews: MutableList<LinkPreview?> = mutableListOf()
    if (message.linkPreview != null && proto.dataMessage.previewCount > 0) {
        for (preview in proto.dataMessage.previewList) {
            val thumbnail = PointerAttachment.forPointer(preview.image)
            val url = Optional.fromNullable(preview.url)
            val title = Optional.fromNullable(preview.title)
            val hasContent = !TextUtils.isEmpty(title.or("")) || thumbnail.isPresent
            if (hasContent) {
                val linkPreview = LinkPreview(url.get(), title.or(""), thumbnail)
                linkPreviews.add(linkPreview)
            } else {
                Log.w("Loki", "Discarding an invalid link preview. hasContent: $hasContent")
            }
        }
    }
    // Parse attachments if needed
    val attachments = proto.dataMessage.attachmentsList.mapNotNull { proto ->
        val attachment = Attachment.fromProto(proto)
        if (!attachment.isValid()) {
            return@mapNotNull null
        } else {
            return@mapNotNull attachment
        }
    }
    // Persist the message
    message.threadID = threadID
    val messageID = storage.persist(message, quoteModel, linkPreviews, message.groupPublicKey, openGroupID, attachments) ?: throw MessageReceiver.Error.DuplicateMessage
    // Parse & persist attachments
    // Start attachment downloads if needed
    storage.getAttachmentsForMessage(messageID).forEach { attachment ->
        attachment.attachmentId?.let { id ->
            val downloadJob = AttachmentDownloadJob(id.rowId, messageID)
            JobQueue.shared.add(downloadJob)
        }
    }
    val openGroupServerID = message.openGroupServerMessageID
    if (openGroupServerID != null) {
        val isSms = !(message.isMediaMessage() || attachments.isNotEmpty())
        storage.setOpenGroupServerMessageID(messageID, openGroupServerID, threadID, isSms)
    }
    // Cancel any typing indicators if needed
    cancelTypingIndicatorsIfNeeded(message.sender!!)
    //Notify the user if needed
    SSKEnvironment.shared.notificationManager.updateNotification(context, threadID)
}
//endregion

// region Closed Groups
private fun MessageReceiver.handleClosedGroupControlMessage(message: ClosedGroupControlMessage) {
    when (message.kind!!) {
        is ClosedGroupControlMessage.Kind.New -> handleNewClosedGroup(message)
        is ClosedGroupControlMessage.Kind.EncryptionKeyPair -> handleClosedGroupEncryptionKeyPair(message)
        is ClosedGroupControlMessage.Kind.NameChange -> handleClosedGroupNameChanged(message)
        is ClosedGroupControlMessage.Kind.MembersAdded -> handleClosedGroupMembersAdded(message)
        is ClosedGroupControlMessage.Kind.MembersRemoved -> handleClosedGroupMembersRemoved(message)
        is ClosedGroupControlMessage.Kind.MemberLeft -> handleClosedGroupMemberLeft(message)
    }
}

private fun MessageReceiver.handleNewClosedGroup(message: ClosedGroupControlMessage) {
    val kind = message.kind!! as? ClosedGroupControlMessage.Kind.New ?: return
    val groupPublicKey = kind.publicKey.toByteArray().toHexString()
    val members = kind.members.map { it.toByteArray().toHexString() }
    val admins = kind.admins.map { it.toByteArray().toHexString() }
    handleNewClosedGroup(message.sender!!, message.sentTimestamp!!, groupPublicKey, kind.name, kind.encryptionKeyPair!!, members, admins, message.sentTimestamp!!)
}

private fun handleNewClosedGroup(sender: String, sentTimestamp: Long, groupPublicKey: String, name: String, encryptionKeyPair: ECKeyPair, members: List<String>, admins: List<String>, formationTimestamp: Long) {
    val context = MessagingModuleConfiguration.shared.context
    val storage = MessagingModuleConfiguration.shared.storage
    // Create the group
    val groupID = GroupUtil.doubleEncodeGroupID(groupPublicKey)
    if (storage.getGroup(groupID) != null) {
        // Update the group
        storage.updateTitle(groupID, name)
        storage.updateMembers(groupID, members.map { Address.fromSerialized(it) })
    } else {
        storage.createGroup(groupID, name, LinkedList(members.map { Address.fromSerialized(it) }),
            null, null, LinkedList(admins.map { Address.fromSerialized(it) }), formationTimestamp)
        val userPublicKey = TextSecurePreferences.getLocalNumber(context)
        // Notify the user
        if (userPublicKey == sender) {
            val threadID = storage.getOrCreateThreadIdFor(Address.fromSerialized(groupID))
            storage.insertOutgoingInfoMessage(context, groupID, SignalServiceGroup.Type.CREATION, name, members, admins, threadID, sentTimestamp)
        } else {
            storage.insertIncomingInfoMessage(context, sender, groupID, SignalServiceGroup.Type.CREATION, name, members, admins, sentTimestamp)
        }
    }
    storage.setProfileSharing(Address.fromSerialized(groupID), true)
    // Add the group to the user's set of public keys to poll for
    storage.addClosedGroupPublicKey(groupPublicKey)
    // Store the encryption key pair
    storage.addClosedGroupEncryptionKeyPair(encryptionKeyPair, groupPublicKey)
    // Notify the PN server
    PushNotificationAPI.performOperation(PushNotificationAPI.ClosedGroupOperation.Subscribe, groupPublicKey, storage.getUserPublicKey()!!)
    // Start polling
    ClosedGroupPollerV2.shared.startPolling(groupPublicKey)
}

private fun MessageReceiver.handleClosedGroupEncryptionKeyPair(message: ClosedGroupControlMessage) {
    // Prepare
    val storage = MessagingModuleConfiguration.shared.storage
    val senderPublicKey = message.sender ?: return
    val kind = message.kind!! as? ClosedGroupControlMessage.Kind.EncryptionKeyPair ?: return
    var groupPublicKey = kind.publicKey?.toByteArray()?.toHexString()
    if (groupPublicKey.isNullOrEmpty()) groupPublicKey = message.groupPublicKey ?: return
    val userPublicKey = storage.getUserPublicKey()!!
    val userKeyPair = storage.getUserX25519KeyPair()
    // Unwrap the message
    val groupID = GroupUtil.doubleEncodeGroupID(groupPublicKey)
    val group = storage.getGroup(groupID) ?: run {
        Log.d("Loki", "Ignoring closed group encryption key pair for nonexistent group.")
        return
    }
    if (!group.isActive) {
        Log.d("Loki", "Ignoring closed group encryption key pair for inactive group.")
        return
    }
    if (!group.admins.map { it.toString() }.contains(senderPublicKey)) {
        Log.d("Loki", "Ignoring closed group encryption key pair from non-admin.")
        return
    }
    // Find our wrapper and decrypt it if possible
    val wrapper = kind.wrappers.firstOrNull { it.publicKey!! == userPublicKey } ?: return
    val encryptedKeyPair = wrapper.encryptedKeyPair!!.toByteArray()
    val plaintext = MessageDecrypter.decrypt(encryptedKeyPair, userKeyPair).first
    // Parse it
    val proto = SignalServiceProtos.KeyPair.parseFrom(plaintext)
    val keyPair = ECKeyPair(DjbECPublicKey(proto.publicKey.toByteArray().removing05PrefixIfNeeded()), DjbECPrivateKey(proto.privateKey.toByteArray()))
    // Store it if needed
    val closedGroupEncryptionKeyPairs = storage.getClosedGroupEncryptionKeyPairs(groupPublicKey)
    if (closedGroupEncryptionKeyPairs.contains(keyPair)) {
        Log.d("Loki", "Ignoring duplicate closed group encryption key pair.")
        return
    }
    storage.addClosedGroupEncryptionKeyPair(keyPair, groupPublicKey)
    Log.d("Loki", "Received a new closed group encryption key pair.")
}

private fun MessageReceiver.handleClosedGroupNameChanged(message: ClosedGroupControlMessage) {
    val context = MessagingModuleConfiguration.shared.context
    val storage = MessagingModuleConfiguration.shared.storage
    val userPublicKey = TextSecurePreferences.getLocalNumber(context)
    val senderPublicKey = message.sender ?: return
    val kind = message.kind!! as? ClosedGroupControlMessage.Kind.NameChange ?: return
    val groupPublicKey = message.groupPublicKey ?: return
    // Check that the sender is a member of the group (before the update)
    val groupID = GroupUtil.doubleEncodeGroupID(groupPublicKey)
    val group = storage.getGroup(groupID) ?: run {
        Log.d("Loki", "Ignoring closed group update for nonexistent group.")
        return
    }
    if (!group.isActive) {
        Log.d("Loki", "Ignoring closed group update for inactive group.")
        return
    }
    // Check common group update logic
    if (!isValidGroupUpdate(group, message.sentTimestamp!!, senderPublicKey)) {
        return
    }
    val members = group.members.map { it.serialize() }
    val admins = group.admins.map { it.serialize() }
    val name = kind.name
    storage.updateTitle(groupID, name)
    // Notify the user
    if (userPublicKey == senderPublicKey) {
        val threadID = storage.getOrCreateThreadIdFor(Address.fromSerialized(groupID))
        storage.insertOutgoingInfoMessage(context, groupID, SignalServiceGroup.Type.NAME_CHANGE, name, members, admins, threadID, message.sentTimestamp!!)
    } else {
        storage.insertIncomingInfoMessage(context, senderPublicKey, groupID, SignalServiceGroup.Type.NAME_CHANGE, name, members, admins, message.sentTimestamp!!)
    }
}

private fun MessageReceiver.handleClosedGroupMembersAdded(message: ClosedGroupControlMessage) {
    val context = MessagingModuleConfiguration.shared.context
    val storage = MessagingModuleConfiguration.shared.storage
    val userPublicKey = storage.getUserPublicKey()!!
    val senderPublicKey = message.sender ?: return
    val kind = message.kind!! as? ClosedGroupControlMessage.Kind.MembersAdded ?: return
    val groupPublicKey = message.groupPublicKey ?: return
    val groupID = GroupUtil.doubleEncodeGroupID(groupPublicKey)
    val group = storage.getGroup(groupID) ?: run {
        Log.d("Loki", "Ignoring closed group update for nonexistent group.")
        return
    }
    if (!group.isActive) {
        Log.d("Loki", "Ignoring closed group update for inactive group.")
        return
    }
    if (!isValidGroupUpdate(group, message.sentTimestamp!!, senderPublicKey)) { return }
    val name = group.title
    // Check common group update logic
    val members = group.members.map { it.serialize() }
    val admins = group.admins.map { it.serialize() }

    val updateMembers = kind.members.map { it.toByteArray().toHexString() }
    val newMembers = members + updateMembers
    storage.updateMembers(groupID, newMembers.map { Address.fromSerialized(it) })

    // update zombie members in case the added members are zombies
    val zombies = storage.getZombieMember(groupID)
    if (zombies.intersect(updateMembers).isNotEmpty())
        storage.updateZombieMembers(groupID, zombies.minus(updateMembers).map { Address.fromSerialized(it) })

    // Notify the user
    if (userPublicKey == senderPublicKey) {
        val threadID = storage.getOrCreateThreadIdFor(Address.fromSerialized(groupID))
        storage.insertOutgoingInfoMessage(context, groupID, SignalServiceGroup.Type.MEMBER_ADDED, name, updateMembers, admins, threadID, message.sentTimestamp!!)
    } else {
        storage.insertIncomingInfoMessage(context, senderPublicKey, groupID, SignalServiceGroup.Type.MEMBER_ADDED, name, updateMembers, admins, message.sentTimestamp!!)
    }
    if (userPublicKey in admins) {
        // Send the latest encryption key pair to the added members if the current user is the admin of the group
        //
        // This fixes a race condition where:
        // • A member removes another member.
        // • A member adds someone to the group and sends them the latest group key pair.
        // • The admin is offline during all of this.
        // • When the admin comes back online they see the member removed message and generate + distribute a new key pair,
        //   but they don't know about the added member yet.
        // • Now they see the member added message.
        //
        // Without the code below, the added member(s) would never get the key pair that was generated by the admin when they saw
        // the member removed message.
        val encryptionKeyPair = pendingKeyPairs[groupPublicKey]?.orNull()
            ?: storage.getLatestClosedGroupEncryptionKeyPair(groupPublicKey)
        if (encryptionKeyPair == null) {
            android.util.Log.d("Loki", "Couldn't get encryption key pair for closed group.")
        } else {
            for (user in updateMembers) {
                MessageSender.sendEncryptionKeyPair(groupPublicKey, encryptionKeyPair, setOf(user), targetUser = user, force = false)
            }
        }
    }
}

/// Removes the given members from the group IF
/// • it wasn't the admin that was removed (that should happen through a `MEMBER_LEFT` message).
/// • the admin sent the message (only the admin can truly remove members).
/// If we're among the users that were removed, delete all encryption key pairs and the group public key, unsubscribe
/// from push notifications for this closed group, and remove the given members from the zombie list for this group.
private fun MessageReceiver.handleClosedGroupMembersRemoved(message: ClosedGroupControlMessage) {
    val context = MessagingModuleConfiguration.shared.context
    val storage = MessagingModuleConfiguration.shared.storage
    val userPublicKey = storage.getUserPublicKey()!!
    val senderPublicKey = message.sender ?: return
    val kind = message.kind!! as? ClosedGroupControlMessage.Kind.MembersRemoved ?: return
    val groupPublicKey = message.groupPublicKey ?: return
    val groupID = GroupUtil.doubleEncodeGroupID(groupPublicKey)
    val group = storage.getGroup(groupID) ?: run {
        Log.d("Loki", "Ignoring closed group update for nonexistent group.")
        return
    }
    if (!group.isActive) {
        Log.d("Loki", "Ignoring closed group update for inactive group.")
        return
    }
    val name = group.title
    // Check common group update logic
    val members = group.members.map { it.serialize() }
    val admins = group.admins.map { it.toString() }
    val removedMembers = kind.members.map { it.toByteArray().toHexString() }
    val zombies = storage.getZombieMember(groupID)
    // Check that the admin wasn't removed
    if (removedMembers.contains(admins.first())) {
        Log.d("Loki", "Ignoring invalid closed group update.")
        return
    }
    // Check that the message was sent by the group admin
    if (!admins.contains(senderPublicKey)) {
        Log.d("Loki", "Ignoring invalid closed group update.")
        return
    }
    if (!isValidGroupUpdate(group, message.sentTimestamp!!, senderPublicKey)) { return }
    // If the admin leaves the group is disbanded
    val didAdminLeave = admins.any { it in removedMembers }
    val newMembers = members - removedMembers
    // A user should be posting a MEMBERS_LEFT in case they leave, so this shouldn't be encountered
    val senderLeft = senderPublicKey in removedMembers
    if (senderLeft) {
        Log.d("Loki", "Received a MEMBERS_REMOVED instead of a MEMBERS_LEFT from sender: $senderPublicKey.")
    }
    val wasCurrentUserRemoved = userPublicKey in removedMembers
    // Admin should send a MEMBERS_LEFT message but handled here just in case
    if (didAdminLeave || wasCurrentUserRemoved) {
        disableLocalGroupAndUnsubscribe(groupPublicKey, groupID, userPublicKey)
    } else {
        storage.updateMembers(groupID, newMembers.map { Address.fromSerialized(it) })
        // Update zombie members
        storage.updateZombieMembers(groupID, zombies.minus(removedMembers).map { Address.fromSerialized(it) })
    }
<<<<<<< HEAD

=======
    // Update zombie members
    val zombies = storage.getZombieMembers(groupID)
    storage.setZombieMembers(groupID, zombies.minus(removedMembers).map { Address.fromSerialized(it) })
    val type = if (senderLeft) SignalServiceGroup.Type.QUIT else SignalServiceGroup.Type.MEMBER_REMOVED
>>>>>>> 02bbd3b8
    // Notify the user
    val type = if (senderLeft) SignalServiceGroup.Type.QUIT else SignalServiceGroup.Type.MEMBER_REMOVED
    // We don't display zombie members in the notification as users have already been notified when those members left
    val notificationMembers = removedMembers.minus(zombies)
    if (notificationMembers.isNotEmpty()) {
        // No notification to display when only zombies have been removed
        if (userPublicKey == senderPublicKey) {
            val threadID = storage.getOrCreateThreadIdFor(Address.fromSerialized(groupID))
            storage.insertOutgoingInfoMessage(context, groupID, type, name, notificationMembers, admins, threadID, message.sentTimestamp!!)
        } else {
            storage.insertIncomingInfoMessage(context, senderPublicKey, groupID, type, name, notificationMembers, admins, message.sentTimestamp!!)
        }
    }
}

/// If a regular member left:
/// • Mark them as a zombie (to be removed by the admin later).
/// If the admin left:
/// • Unsubscribe from PNs, delete the group public key, etc. as the group will be disbanded.
private fun MessageReceiver.handleClosedGroupMemberLeft(message: ClosedGroupControlMessage) {
    val context = MessagingModuleConfiguration.shared.context
    val storage = MessagingModuleConfiguration.shared.storage
    val senderPublicKey = message.sender ?: return
    val userPublicKey = storage.getUserPublicKey()!!
    if (message.kind!! !is ClosedGroupControlMessage.Kind.MemberLeft) return
    val groupPublicKey = message.groupPublicKey ?: return
    val groupID = GroupUtil.doubleEncodeGroupID(groupPublicKey)
    val group = storage.getGroup(groupID) ?: run {
        Log.d("Loki", "Ignoring closed group update for nonexistent group.")
        return
    }
    if (!group.isActive) {
        Log.d("Loki", "Ignoring closed group update for inactive group.")
        return
    }
    val name = group.title
    // Check common group update logic
    val members = group.members.map { it.serialize() }
    val admins = group.admins.map { it.toString() }
    if (!isValidGroupUpdate(group, message.sentTimestamp!!, senderPublicKey)) {
        return
    }
    // If admin leaves the group is disbanded
    val didAdminLeave = admins.contains(senderPublicKey)
    val updatedMemberList = members - senderPublicKey
    val userLeft = (userPublicKey == senderPublicKey)
    if (didAdminLeave || userLeft) {
        disableLocalGroupAndUnsubscribe(groupPublicKey, groupID, userPublicKey)
    } else {
        storage.updateMembers(groupID, updatedMemberList.map { Address.fromSerialized(it) })
        // Update zombie members
        val zombies = storage.getZombieMembers(groupID)
        storage.setZombieMembers(groupID, zombies.plus(senderPublicKey).map { Address.fromSerialized(it) })
    }
    // Notify the user
    if (userLeft) {
        val threadID = storage.getOrCreateThreadIdFor(Address.fromSerialized(groupID))
        storage.insertOutgoingInfoMessage(context, groupID, SignalServiceGroup.Type.QUIT, name, members, admins, threadID, message.sentTimestamp!!)
    } else {
        storage.insertIncomingInfoMessage(context, senderPublicKey, groupID, SignalServiceGroup.Type.QUIT, name, members, admins, message.sentTimestamp!!)
    }
}

private fun isValidGroupUpdate(group: GroupRecord, sentTimestamp: Long, senderPublicKey: String): Boolean  {
    val oldMembers = group.members.map { it.serialize() }
    // Check that the message isn't from before the group was created
    if (group.formationTimestamp > sentTimestamp) {
        android.util.Log.d("Loki", "Ignoring closed group update from before thread was created.")
        return false
    }
    // Check that the sender is a member of the group (before the update)
    if (senderPublicKey !in oldMembers) {
        android.util.Log.d("Loki", "Ignoring closed group info message from non-member.")
        return false
    }
    return true
}

fun MessageReceiver.disableLocalGroupAndUnsubscribe(groupPublicKey: String, groupID: String, userPublicKey: String) {
    val storage = MessagingModuleConfiguration.shared.storage
    storage.removeClosedGroupPublicKey(groupPublicKey)
    // Remove the key pairs
    storage.removeAllClosedGroupEncryptionKeyPairs(groupPublicKey)
    // Mark the group as inactive
    storage.setActive(groupID, false)
    storage.removeMember(groupID, Address.fromSerialized(userPublicKey))
    // Notify the PN server
    PushNotificationAPI.performOperation(PushNotificationAPI.ClosedGroupOperation.Unsubscribe, groupPublicKey, userPublicKey)
    // Stop polling
    ClosedGroupPollerV2.shared.stopPolling(groupPublicKey)
}
// endregion<|MERGE_RESOLUTION|>--- conflicted
+++ resolved
@@ -392,9 +392,9 @@
     storage.updateMembers(groupID, newMembers.map { Address.fromSerialized(it) })
 
     // update zombie members in case the added members are zombies
-    val zombies = storage.getZombieMember(groupID)
+    val zombies = storage.getZombieMembers(groupID)
     if (zombies.intersect(updateMembers).isNotEmpty())
-        storage.updateZombieMembers(groupID, zombies.minus(updateMembers).map { Address.fromSerialized(it) })
+        storage.setZombieMembers(groupID, zombies.minus(updateMembers).map { Address.fromSerialized(it) })
 
     // Notify the user
     if (userPublicKey == senderPublicKey) {
@@ -454,7 +454,7 @@
     val members = group.members.map { it.serialize() }
     val admins = group.admins.map { it.toString() }
     val removedMembers = kind.members.map { it.toByteArray().toHexString() }
-    val zombies = storage.getZombieMember(groupID)
+    val zombies: Set<String> = storage.getZombieMembers(groupID)
     // Check that the admin wasn't removed
     if (removedMembers.contains(admins.first())) {
         Log.d("Loki", "Ignoring invalid closed group update.")
@@ -481,16 +481,9 @@
     } else {
         storage.updateMembers(groupID, newMembers.map { Address.fromSerialized(it) })
         // Update zombie members
-        storage.updateZombieMembers(groupID, zombies.minus(removedMembers).map { Address.fromSerialized(it) })
-    }
-<<<<<<< HEAD
-
-=======
-    // Update zombie members
-    val zombies = storage.getZombieMembers(groupID)
-    storage.setZombieMembers(groupID, zombies.minus(removedMembers).map { Address.fromSerialized(it) })
-    val type = if (senderLeft) SignalServiceGroup.Type.QUIT else SignalServiceGroup.Type.MEMBER_REMOVED
->>>>>>> 02bbd3b8
+        storage.setZombieMembers(groupID, zombies.minus(removedMembers).map { Address.fromSerialized(it) })
+    }
+
     // Notify the user
     val type = if (senderLeft) SignalServiceGroup.Type.QUIT else SignalServiceGroup.Type.MEMBER_REMOVED
     // We don't display zombie members in the notification as users have already been notified when those members left
