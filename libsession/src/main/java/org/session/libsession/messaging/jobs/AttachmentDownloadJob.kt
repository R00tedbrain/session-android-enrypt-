package org.session.libsession.messaging.jobs

<<<<<<< HEAD
import okhttp3.HttpUrl
import org.session.libsession.messaging.MessagingConfiguration
import org.session.libsession.messaging.fileserver.FileServerAPI
import org.session.libsession.messaging.opengroups.OpenGroupAPIV2
=======
import org.session.libsession.messaging.MessagingModuleConfiguration
import org.session.libsession.messaging.file_server.FileServerAPI
>>>>>>> 97c74bb3
import org.session.libsession.messaging.sending_receiving.attachments.AttachmentState
import org.session.libsession.messaging.utilities.DotNetAPI
import org.session.libsignal.service.api.crypto.AttachmentCipherInputStream
import org.session.libsignal.utilities.Base64
import org.session.libsignal.utilities.logging.Log
import java.io.File
import java.io.FileInputStream

<<<<<<< HEAD
class AttachmentDownloadJob(val attachmentID: Long, val databaseMessageID: Long) : Job {

=======
class AttachmentDownloadJob(val attachmentID: Long, val databaseMessageID: Long): Job {
>>>>>>> 97c74bb3
    override var delegate: JobDelegate? = null
    override var id: String? = null
    override var failureCount: Int = 0

    // Error
    internal sealed class Error(val description: String) : Exception(description) {
        object NoAttachment : Error("No such attachment.")
    }

    // Settings
    override val maxFailureCount: Int = 20

    companion object {
        val KEY: String = "AttachmentDownloadJob"

        // Keys used for database storage
        private val KEY_ATTACHMENT_ID = "attachment_id"
        private val KEY_TS_INCOMING_MESSAGE_ID = "tsIncoming_message_id"
    }

    override fun execute() {
        val handleFailure: (java.lang.Exception) -> Unit = { exception ->
<<<<<<< HEAD
            if (exception is Error && exception == Error.NoAttachment) {
                MessagingConfiguration.shared.messageDataProvider.setAttachmentState(AttachmentState.FAILED, attachmentID, databaseMessageID)
=======
            if (exception == Error.NoAttachment) {
                MessagingModuleConfiguration.shared.messageDataProvider.setAttachmentState(AttachmentState.FAILED, attachmentID, databaseMessageID)
>>>>>>> 97c74bb3
                this.handlePermanentFailure(exception)
            } else if (exception == DotNetAPI.Error.ParsingFailed) {
                // No need to retry if the response is invalid. Most likely this means we (incorrectly)
                // got a "Cannot GET ..." error from the file server.
                MessagingModuleConfiguration.shared.messageDataProvider.setAttachmentState(AttachmentState.FAILED, attachmentID, databaseMessageID)
                this.handlePermanentFailure(exception)
            } else {
                this.handleFailure(exception)
            }
        }
        try {
<<<<<<< HEAD
            val messageDataProvider = MessagingConfiguration.shared.messageDataProvider
            val attachment = messageDataProvider.getDatabaseAttachment(attachmentID)
                    ?: return handleFailure(Error.NoAttachment)
            messageDataProvider.setAttachmentState(AttachmentState.STARTED, attachmentID, this.databaseMessageID)
            val tempFile = createTempFile()

            val threadId = MessagingConfiguration.shared.storage.getThreadIdForMms(databaseMessageID)
            val openGroupV2 = MessagingConfiguration.shared.storage.getV2OpenGroup(threadId.toString())

            val stream = if (openGroupV2 == null) {
                FileServerAPI.shared.downloadFile(tempFile, attachment.url, MAX_ATTACHMENT_SIZE, null)
=======
            val messageDataProvider = MessagingModuleConfiguration.shared.messageDataProvider
            val attachment = messageDataProvider.getDatabaseAttachment(attachmentID) ?: return handleFailure(Error.NoAttachment)
            messageDataProvider.setAttachmentState(AttachmentState.STARTED, attachmentID, this.databaseMessageID)
            val tempFile = createTempFile()

            FileServerAPI.shared.downloadFile(tempFile, attachment.url, null)
>>>>>>> 97c74bb3

                // DECRYPTION

                // Assume we're retrieving an attachment for an open group server if the digest is not set
                if (attachment.digest?.size ?: 0 == 0 || attachment.key.isNullOrEmpty()) FileInputStream(tempFile)
                else AttachmentCipherInputStream.createForAttachment(tempFile, attachment.size, Base64.decode(attachment.key), attachment.digest)
            } else {
                val url = HttpUrl.parse(attachment.url)!!
                val fileId = url.pathSegments().last()
                OpenGroupAPIV2.download(fileId.toLong(), openGroupV2.room, openGroupV2.server).get().let {
                    tempFile.writeBytes(it)
                }
                FileInputStream(tempFile)
            }
            messageDataProvider.insertAttachment(databaseMessageID, attachment.attachmentId, stream)
            tempFile.delete()
            handleSuccess()
        } catch (e: Exception) {
            return handleFailure(e)
        }
    }

    private fun handleSuccess() {
        Log.w(AttachmentUploadJob.TAG, "Attachment downloaded successfully.")
        delegate?.handleJobSucceeded(this)
    }

    private fun handlePermanentFailure(e: Exception) {
        delegate?.handleJobFailedPermanently(this, e)
    }

    private fun handleFailure(e: Exception) {
        delegate?.handleJobFailed(this, e)
    }

    private fun createTempFile(): File {
        val file = File.createTempFile("push-attachment", "tmp", MessagingModuleConfiguration.shared.context.cacheDir)
        file.deleteOnExit()
        return file
    }

    override fun serialize(): Data {
        return Data.Builder().putLong(KEY_ATTACHMENT_ID, attachmentID)
            .putLong(KEY_TS_INCOMING_MESSAGE_ID, databaseMessageID)
            .build();
    }

    override fun getFactoryKey(): String {
        return KEY
    }

<<<<<<< HEAD
    class Factory : Job.Factory<AttachmentDownloadJob> {
=======
    class Factory: Job.Factory<AttachmentDownloadJob> {

>>>>>>> 97c74bb3
        override fun create(data: Data): AttachmentDownloadJob {
            return AttachmentDownloadJob(data.getLong(KEY_ATTACHMENT_ID), data.getLong(KEY_TS_INCOMING_MESSAGE_ID))
        }
    }
}<|MERGE_RESOLUTION|>--- conflicted
+++ resolved
@@ -1,14 +1,9 @@
 package org.session.libsession.messaging.jobs
 
-<<<<<<< HEAD
 import okhttp3.HttpUrl
-import org.session.libsession.messaging.MessagingConfiguration
-import org.session.libsession.messaging.fileserver.FileServerAPI
-import org.session.libsession.messaging.opengroups.OpenGroupAPIV2
-=======
 import org.session.libsession.messaging.MessagingModuleConfiguration
 import org.session.libsession.messaging.file_server.FileServerAPI
->>>>>>> 97c74bb3
+import org.session.libsession.messaging.open_groups.OpenGroupAPIV2
 import org.session.libsession.messaging.sending_receiving.attachments.AttachmentState
 import org.session.libsession.messaging.utilities.DotNetAPI
 import org.session.libsignal.service.api.crypto.AttachmentCipherInputStream
@@ -17,12 +12,7 @@
 import java.io.File
 import java.io.FileInputStream
 
-<<<<<<< HEAD
 class AttachmentDownloadJob(val attachmentID: Long, val databaseMessageID: Long) : Job {
-
-=======
-class AttachmentDownloadJob(val attachmentID: Long, val databaseMessageID: Long): Job {
->>>>>>> 97c74bb3
     override var delegate: JobDelegate? = null
     override var id: String? = null
     override var failureCount: Int = 0
@@ -45,13 +35,8 @@
 
     override fun execute() {
         val handleFailure: (java.lang.Exception) -> Unit = { exception ->
-<<<<<<< HEAD
-            if (exception is Error && exception == Error.NoAttachment) {
-                MessagingConfiguration.shared.messageDataProvider.setAttachmentState(AttachmentState.FAILED, attachmentID, databaseMessageID)
-=======
             if (exception == Error.NoAttachment) {
                 MessagingModuleConfiguration.shared.messageDataProvider.setAttachmentState(AttachmentState.FAILED, attachmentID, databaseMessageID)
->>>>>>> 97c74bb3
                 this.handlePermanentFailure(exception)
             } else if (exception == DotNetAPI.Error.ParsingFailed) {
                 // No need to retry if the response is invalid. Most likely this means we (incorrectly)
@@ -63,28 +48,19 @@
             }
         }
         try {
-<<<<<<< HEAD
-            val messageDataProvider = MessagingConfiguration.shared.messageDataProvider
+            val messageDataProvider = MessagingModuleConfiguration.shared.messageDataProvider
             val attachment = messageDataProvider.getDatabaseAttachment(attachmentID)
                     ?: return handleFailure(Error.NoAttachment)
             messageDataProvider.setAttachmentState(AttachmentState.STARTED, attachmentID, this.databaseMessageID)
             val tempFile = createTempFile()
 
-            val threadId = MessagingConfiguration.shared.storage.getThreadIdForMms(databaseMessageID)
-            val openGroupV2 = MessagingConfiguration.shared.storage.getV2OpenGroup(threadId.toString())
+            val threadId = MessagingModuleConfiguration.shared.storage.getThreadIdForMms(databaseMessageID)
+            val openGroupV2 = MessagingModuleConfiguration.shared.storage.getV2OpenGroup(threadId.toString())
 
             val stream = if (openGroupV2 == null) {
-                FileServerAPI.shared.downloadFile(tempFile, attachment.url, MAX_ATTACHMENT_SIZE, null)
-=======
-            val messageDataProvider = MessagingModuleConfiguration.shared.messageDataProvider
-            val attachment = messageDataProvider.getDatabaseAttachment(attachmentID) ?: return handleFailure(Error.NoAttachment)
-            messageDataProvider.setAttachmentState(AttachmentState.STARTED, attachmentID, this.databaseMessageID)
-            val tempFile = createTempFile()
+                FileServerAPI.shared.downloadFile(tempFile, attachment.url,  null)
 
-            FileServerAPI.shared.downloadFile(tempFile, attachment.url, null)
->>>>>>> 97c74bb3
 
-                // DECRYPTION
 
                 // Assume we're retrieving an attachment for an open group server if the digest is not set
                 if (attachment.digest?.size ?: 0 == 0 || attachment.key.isNullOrEmpty()) FileInputStream(tempFile)
@@ -134,12 +110,7 @@
         return KEY
     }
 
-<<<<<<< HEAD
     class Factory : Job.Factory<AttachmentDownloadJob> {
-=======
-    class Factory: Job.Factory<AttachmentDownloadJob> {
-
->>>>>>> 97c74bb3
         override fun create(data: Data): AttachmentDownloadJob {
             return AttachmentDownloadJob(data.getLong(KEY_ATTACHMENT_ID), data.getLong(KEY_TS_INCOMING_MESSAGE_ID))
         }
