--- conflicted
+++ resolved
@@ -33,10 +33,7 @@
     fun executeAsync(dispatcherName: String): Promise<Unit, Exception> {
         val deferred = deferred<Unit, Exception>()
         try {
-<<<<<<< HEAD
-=======
             val storage = MessagingModuleConfiguration.shared.storage
->>>>>>> 1bb39399
             val serverPublicKey = openGroupID?.let {
                 storage.getOpenGroupPublicKey(it.split(".").dropLast(1).joinToString("."))
             }
