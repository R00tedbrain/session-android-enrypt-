package org.session.libsession.messaging.jobs

import nl.komponents.kovenant.Promise
import nl.komponents.kovenant.deferred
import org.session.libsession.messaging.sending_receiving.MessageReceiver
import org.session.libsession.messaging.sending_receiving.handle
import org.session.libsignal.utilities.logging.Log

class MessageReceiveJob(val data: ByteArray, val isBackgroundPoll: Boolean, val openGroupMessageServerID: Long? = null, val openGroupID: String? = null) : Job {

    override var delegate: JobDelegate? = null
    override var id: String? = null
    override var failureCount: Int = 0

    // Settings
    override val maxFailureCount: Int = 10
    companion object {
<<<<<<< HEAD
        val TAG = MessageReceiveJob::class.qualifiedName
=======
        val TAG = MessageReceiveJob::class.simpleName
>>>>>>> 349601fe
        val KEY: String = "MessageReceiveJob"

        //keys used for database storage purpose
        private val KEY_DATA = "data"
        private val KEY_IS_BACKGROUND_POLL = "is_background_poll"
        private val KEY_OPEN_GROUP_MESSAGE_SERVER_ID = "openGroupMessageServerID"
        private val KEY_OPEN_GROUP_ID = "open_group_id"
    }

    override fun execute() {
        executeAsync().get()
    }

    fun executeAsync(): Promise<Unit, Exception> {
        val deferred = deferred<Unit, Exception>()
        try {
            val isRetry: Boolean = failureCount != 0
            val (message, proto) = MessageReceiver.parse(this.data, this.openGroupMessageServerID, isRetry)
            MessageReceiver.handle(message, proto, this.openGroupID)
            this.handleSuccess()
            deferred.resolve(Unit)
        } catch (e: Exception) {
            Log.d(TAG, "Couldn't receive message due to error: $e.")
            val error = e as? MessageReceiver.Error
            if (error != null && !error.isRetryable) {
                Log.d("Loki", "Message receive job permanently failed due to error: $error.")
                this.handlePermanentFailure(error)
            } else {
                Log.d("Loki", "Couldn't receive message due to error: $e.")
                this.handleFailure(e)
            }
            deferred.resolve(Unit) // The promise is just used to keep track of when we're done
        }
        return deferred.promise
    }

    private fun handleSuccess() {
        delegate?.handleJobSucceeded(this)
    }

    private fun handlePermanentFailure(e: Exception) {
        delegate?.handleJobFailedPermanently(this, e)
    }

    private fun handleFailure(e: Exception) {
        delegate?.handleJobFailed(this, e)
    }

    //database functions

    override fun serialize(): Data {
        val builder = Data.Builder().putByteArray(KEY_DATA, data)
                .putBoolean(KEY_IS_BACKGROUND_POLL, isBackgroundPoll)
        openGroupMessageServerID?.let { builder.putLong(KEY_OPEN_GROUP_MESSAGE_SERVER_ID, openGroupMessageServerID) }
        openGroupID?.let { builder.putString(KEY_OPEN_GROUP_ID, openGroupID) }
        return builder.build();
    }

    override fun getFactoryKey(): String {
        return KEY
    }

    class Factory: Job.Factory<MessageReceiveJob> {
        override fun create(data: Data): MessageReceiveJob {
            return MessageReceiveJob(data.getByteArray(KEY_DATA), data.getBoolean(KEY_IS_BACKGROUND_POLL), data.getLong(KEY_OPEN_GROUP_MESSAGE_SERVER_ID), data.getString(KEY_OPEN_GROUP_ID))
        }
    }
}<|MERGE_RESOLUTION|>--- conflicted
+++ resolved
@@ -15,11 +15,8 @@
     // Settings
     override val maxFailureCount: Int = 10
     companion object {
-<<<<<<< HEAD
-        val TAG = MessageReceiveJob::class.qualifiedName
-=======
+
         val TAG = MessageReceiveJob::class.simpleName
->>>>>>> 349601fe
         val KEY: String = "MessageReceiveJob"
 
         //keys used for database storage purpose
