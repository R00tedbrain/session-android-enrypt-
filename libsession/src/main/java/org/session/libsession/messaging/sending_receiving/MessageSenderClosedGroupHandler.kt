--- conflicted
+++ resolved
@@ -99,27 +99,6 @@
     return deferred.promise
 }
 
-<<<<<<< HEAD
-fun MessageSender.update(groupPublicKey: String, members: List<String>, name: String) {
-    val context = MessagingModuleConfiguration.shared.context
-    val storage = MessagingModuleConfiguration.shared.storage
-    val groupID = GroupUtil.doubleEncodeGroupID(groupPublicKey)
-    val group = storage.getGroup(groupID) ?: run {
-        Log.d("Loki", "Can't update nonexistent closed group.")
-        throw Error.NoThread
-    }
-    // Update name if needed
-    if (name != group.title) { setName(groupPublicKey, name) }
-    // Add members if needed
-    val addedMembers = members - group.members.map { it.serialize() }.toSet()
-    if (addedMembers.isNotEmpty()) { addMembers(groupPublicKey, addedMembers) }
-    // Remove members if needed
-    val removedMembers = group.members.map { it.serialize() } - members.toSet()
-    if (removedMembers.isEmpty()) { removeMembers(groupPublicKey, removedMembers) }
-}
-
-=======
->>>>>>> d39cf275
 fun MessageSender.setName(groupPublicKey: String, newName: String) {
     val context = MessagingModuleConfiguration.shared.context
     val storage = MessagingModuleConfiguration.shared.storage
@@ -213,7 +192,7 @@
         Log.d("Loki", "Only an admin can remove members from a group.")
         throw Error.InvalidClosedGroupUpdate
     }
-    val updatedMembers = group.members.map { it.serialize() }.toSet() - membersToRemove.toSet()
+    val updatedMembers = group.members.map { it.serialize() }.toSet() - membersToRemove
     if (membersToRemove.any { it in admins } && updatedMembers.isNotEmpty()) {
         Log.d("Loki", "Can't remove admin from closed group unless the group is destroyed entirely.")
         throw Error.InvalidClosedGroupUpdate
