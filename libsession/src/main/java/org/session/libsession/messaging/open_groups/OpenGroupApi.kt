--- conflicted
+++ resolved
@@ -318,9 +318,9 @@
                 ?: return Promise.ofFail(Error.NoEd25519KeyPair)
             val urlRequest = urlBuilder.toString()
             val headers = request.headers.toMutableMap()
-<<<<<<< HEAD
+
             val nonce = sodium.nonce(16)
-            val timestamp = TimeUnit.MILLISECONDS.toSeconds(System.currentTimeMillis())
+            val timestamp = TimeUnit.MILLISECONDS.toSeconds(SnodeAPI.nowWithOffset)
             var pubKey = ""
             var signature = ByteArray(Sign.BYTES)
             var bodyHash = ByteArray(0)
@@ -356,59 +356,6 @@
                 .plus(bodyHash)
             if (serverCapabilities.isEmpty() || serverCapabilities.contains(Capability.BLIND.name.lowercase())) {
                 SodiumUtilities.blindedKeyPair(publicKey, ed25519KeyPair)?.let { keyPair ->
-=======
-            if (request.isAuthRequired) {
-                val nonce = sodium.nonce(16)
-                val timestamp = TimeUnit.MILLISECONDS.toSeconds(SnodeAPI.nowWithOffset)
-                var pubKey = ""
-                var signature = ByteArray(Sign.BYTES)
-                var bodyHash = ByteArray(0)
-                if (request.parameters != null) {
-                    val parameterBytes = JsonUtil.toJson(request.parameters).toByteArray()
-                    val parameterHash = ByteArray(GenericHash.BYTES_MAX)
-                    if (sodium.cryptoGenericHash(
-                            parameterHash,
-                            parameterHash.size,
-                            parameterBytes,
-                            parameterBytes.size.toLong()
-                        )
-                    ) {
-                        bodyHash = parameterHash
-                    }
-                } else if (request.body != null) {
-                    val byteHash = ByteArray(GenericHash.BYTES_MAX)
-                    if (sodium.cryptoGenericHash(
-                            byteHash,
-                            byteHash.size,
-                            request.body,
-                            request.body.size.toLong()
-                        )
-                    ) {
-                        bodyHash = byteHash
-                    }
-                }
-                val messageBytes = Hex.fromStringCondensed(publicKey)
-                    .plus(nonce)
-                    .plus("$timestamp".toByteArray(Charsets.US_ASCII))
-                    .plus(request.verb.rawValue.toByteArray())
-                    .plus("/${request.endpoint.value}".toByteArray())
-                    .plus(bodyHash)
-                if (serverCapabilities.isEmpty() || serverCapabilities.contains(Capability.BLIND.name.lowercase())) {
-                    SodiumUtilities.blindedKeyPair(publicKey, ed25519KeyPair)?.let { keyPair ->
-                        pubKey = SessionId(
-                            IdPrefix.BLINDED,
-                            keyPair.publicKey.asBytes
-                        ).hexString
-
-                        signature = SodiumUtilities.sogsSignature(
-                            messageBytes,
-                            ed25519KeyPair.secretKey.asBytes,
-                            keyPair.secretKey.asBytes,
-                            keyPair.publicKey.asBytes
-                        ) ?: return Promise.ofFail(Error.SigningFailed)
-                    } ?: return Promise.ofFail(Error.SigningFailed)
-                } else {
->>>>>>> ba9f729d
                     pubKey = SessionId(
                         IdPrefix.BLINDED,
                         keyPair.publicKey.asBytes
