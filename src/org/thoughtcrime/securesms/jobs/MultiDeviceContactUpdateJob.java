package org.thoughtcrime.securesms.jobs;

import android.Manifest;
import android.content.Context;
import android.content.res.AssetFileDescriptor;
import android.database.Cursor;
import android.net.Uri;
import android.provider.ContactsContract;
import android.support.annotation.NonNull;
import android.support.annotation.Nullable;

import org.thoughtcrime.securesms.ApplicationContext;
import org.thoughtcrime.securesms.contacts.ContactAccessor;
import org.thoughtcrime.securesms.contacts.ContactAccessor.ContactData;
import org.thoughtcrime.securesms.crypto.ProfileKeyUtil;
import org.thoughtcrime.securesms.crypto.UnidentifiedAccessUtil;
import org.thoughtcrime.securesms.database.Address;
import org.thoughtcrime.securesms.database.Database;
import org.thoughtcrime.securesms.database.DatabaseFactory;
import org.thoughtcrime.securesms.database.IdentityDatabase;
import org.thoughtcrime.securesms.dependencies.InjectableType;
import org.thoughtcrime.securesms.jobmanager.Data;
import org.thoughtcrime.securesms.jobmanager.Job;
import org.thoughtcrime.securesms.jobmanager.impl.NetworkConstraint;
import org.thoughtcrime.securesms.logging.Log;
import org.thoughtcrime.securesms.permissions.Permissions;
import org.thoughtcrime.securesms.recipients.Recipient;
import org.thoughtcrime.securesms.util.TextSecurePreferences;
import org.whispersystems.libsignal.IdentityKey;
import org.whispersystems.libsignal.util.guava.Optional;
import org.whispersystems.signalservice.api.SignalServiceMessageSender;
import org.whispersystems.signalservice.api.crypto.UntrustedIdentityException;
import org.whispersystems.signalservice.api.messages.SignalServiceAttachment;
import org.whispersystems.signalservice.api.messages.SignalServiceAttachmentStream;
import org.whispersystems.signalservice.api.messages.multidevice.ContactsMessage;
import org.whispersystems.signalservice.api.messages.multidevice.DeviceContact;
import org.whispersystems.signalservice.api.messages.multidevice.DeviceContactsOutputStream;
import org.whispersystems.signalservice.api.messages.multidevice.SignalServiceSyncMessage;
import org.whispersystems.signalservice.api.messages.multidevice.VerifiedMessage;
import org.whispersystems.signalservice.api.push.SignalServiceAddress;
import org.whispersystems.signalservice.api.push.exceptions.PushNetworkException;
import org.whispersystems.signalservice.api.util.InvalidNumberException;
import org.whispersystems.signalservice.loki.messaging.LokiThreadFriendRequestStatus;

import java.io.ByteArrayInputStream;
import java.io.File;
import java.io.FileInputStream;
import java.io.FileOutputStream;
import java.io.IOException;
import java.util.ArrayList;
import java.util.Collection;
import java.util.List;
import java.util.concurrent.TimeUnit;

import javax.inject.Inject;

public class MultiDeviceContactUpdateJob extends BaseJob implements InjectableType {

  public static final String KEY = "MultiDeviceContactUpdateJob";

  private static final String TAG = MultiDeviceContactUpdateJob.class.getSimpleName();

  private static final long FULL_SYNC_TIME = TimeUnit.HOURS.toMillis(6);

  private static final String KEY_ADDRESS    = "address";
  private static final String KEY_RECIPIENT  = "recipient";
  private static final String KEY_FORCE_SYNC = "force_sync";

  @Inject SignalServiceMessageSender messageSender;

  private @Nullable String address;

  // The recipient of this sync message. If null then we send to all devices
  private @Nullable String recipient;

  private boolean forceSync;

  /**
   * Create a full contact sync job which syncs across to all other devices
   */
  public MultiDeviceContactUpdateJob(@NonNull Context context) {
    this(context, false);
  }
  public MultiDeviceContactUpdateJob(@NonNull Context context, boolean forceSync) { this(context, null, forceSync); }

  /**
   * Create a full contact sync job which only gets sent to `recipient`
   */
  public MultiDeviceContactUpdateJob(@NonNull Context context, @Nullable Address recipient, boolean forceSync) {
    this(context, recipient, null, forceSync);
  }

  /**
   * Create a single contact sync job which syncs across `address` to the all other devices
   */
  public MultiDeviceContactUpdateJob(@NonNull Context context, @Nullable Address address) {
    this(context, null, address, true);
  }

  private MultiDeviceContactUpdateJob(@NonNull Context context, @Nullable Address recipient, @Nullable Address address, boolean forceSync) {
    this(new Job.Parameters.Builder()
                           .addConstraint(NetworkConstraint.KEY)
                           .setQueue("MultiDeviceContactUpdateJob")
                           .setLifespan(TimeUnit.DAYS.toMillis(1))
                           .setMaxAttempts(1)
                           .build(),
         recipient,
         address,
         forceSync);
  }

  private MultiDeviceContactUpdateJob(@NonNull Job.Parameters parameters,  @Nullable Address recipient, @Nullable Address address, boolean forceSync) {
    super(parameters);

    this.forceSync = forceSync;
    this.recipient = (recipient != null) ? recipient.serialize() : null;

    if (address != null) this.address = address.serialize();
    else                 this.address = null;
  }

  @Override
  public @NonNull Data serialize() {
    return new Data.Builder().putString(KEY_ADDRESS, address)
                             .putBoolean(KEY_FORCE_SYNC, forceSync)
                             .putString(KEY_RECIPIENT, recipient)
                             .build();
  }

  @Override
  public @NonNull String getFactoryKey() {
    return KEY;
  }

  @Override
  public void onRun()
      throws IOException, UntrustedIdentityException, NetworkException
  {
    if (!TextSecurePreferences.isMultiDevice(context)) {
      Log.i(TAG, "Not multi device, aborting...");
      return;
    }

    if (address == null) generateFullContactUpdate();
    else if (!address.equals(TextSecurePreferences.getMasterHexEncodedPublicKey(context))) generateSingleContactUpdate(Address.fromSerialized(address));
  }

  private void generateSingleContactUpdate(@NonNull Address address)
      throws IOException, UntrustedIdentityException, NetworkException
  {
    // Loki - Only sync regular contacts
    if (!address.isPhone()) { return; }

    File contactDataFile = createTempFile("multidevice-contact-update");

    try {
      DeviceContactsOutputStream                out             = new DeviceContactsOutputStream(new FileOutputStream(contactDataFile));
      Recipient                                 recipient       = Recipient.from(context, address, false);
      Optional<IdentityDatabase.IdentityRecord> identityRecord  = DatabaseFactory.getIdentityDatabase(context).getIdentity(address);
      Optional<VerifiedMessage>                 verifiedMessage = getVerifiedMessage(recipient, identityRecord);

      // Loki - Only sync contacts we are friends with
      if (getFriendRequestStatus(recipient) == LokiThreadFriendRequestStatus.FRIENDS) {
        out.write(new DeviceContact(address.toPhoneString(),
                Optional.fromNullable(recipient.getName()),
                getAvatar(recipient.getContactUri()),
                Optional.fromNullable(recipient.getColor().serialize()),
                verifiedMessage,
                Optional.fromNullable(recipient.getProfileKey()),
                recipient.isBlocked(),
                recipient.getExpireMessages() > 0 ?
                        Optional.of(recipient.getExpireMessages()) :
                        Optional.absent()));
      }

      out.close();
      sendUpdate(messageSender, contactDataFile, false);

    } catch(InvalidNumberException e) {
      Log.w(TAG, e);
    } finally {
      if (contactDataFile != null) contactDataFile.delete();
    }
  }

  private void generateFullContactUpdate()
      throws IOException, UntrustedIdentityException, NetworkException
  {
<<<<<<< HEAD
    /* Loki - Disabled
    if (!Permissions.hasAny(context, Manifest.permission.READ_CONTACTS, Manifest.permission.WRITE_CONTACTS)) {
      Log.w(TAG, "No contact permissions, skipping multi-device contact update...");
      return;
    }

=======
>>>>>>> cfe321b2
    boolean isAppVisible      = ApplicationContext.getInstance(context).isAppVisible();
    long    timeSinceLastSync = System.currentTimeMillis() - TextSecurePreferences.getLastFullContactSyncTime(context);

    Log.d(TAG, "Requesting a full contact sync. forced = " + forceSync + ", appVisible = " + isAppVisible + ", timeSinceLastSync = " + timeSinceLastSync + " ms");

    if (!forceSync && !isAppVisible && timeSinceLastSync < FULL_SYNC_TIME) {
      Log.i(TAG, "App is backgrounded and the last contact sync was too soon (" + timeSinceLastSync + " ms ago). Marking that we need a sync. Skipping multi-device contact update...");
      TextSecurePreferences.setNeedsFullContactSync(context, true);
      return;
    }

    TextSecurePreferences.setLastFullContactSyncTime(context, System.currentTimeMillis());
    TextSecurePreferences.setNeedsFullContactSync(context, false);

    File contactDataFile = createTempFile("multidevice-contact-update");

    try {
      DeviceContactsOutputStream out = new DeviceContactsOutputStream(new FileOutputStream(contactDataFile));
      List<ContactData> contacts     = getAllContacts();

      for (ContactData contactData : contacts) {
        Uri                                       contactUri  = Uri.withAppendedPath(ContactsContract.Contacts.CONTENT_URI, String.valueOf(contactData.id));
        Address                                   address     = Address.fromExternal(context, contactData.numbers.get(0).number);
        Recipient                                 recipient   = Recipient.from(context, address, false);
        Optional<IdentityDatabase.IdentityRecord> identity    = DatabaseFactory.getIdentityDatabase(context).getIdentity(address);
        Optional<VerifiedMessage>                 verified    = getVerifiedMessage(recipient, identity);
        Optional<String>                          name        = Optional.fromNullable(contactData.name);
        Optional<String>                          color       = Optional.of(recipient.getColor().serialize());
        Optional<byte[]>                          profileKey  = Optional.fromNullable(recipient.getProfileKey());
        boolean                                   blocked     = recipient.isBlocked();
        Optional<Integer>                         expireTimer = recipient.getExpireMessages() > 0 ? Optional.of(recipient.getExpireMessages()) : Optional.absent();

        // Loki - Only sync contacts we are friends with
        if (getFriendRequestStatus(recipient) == LokiThreadFriendRequestStatus.FRIENDS) {
          out.write(new DeviceContact(address.toPhoneString(), name, getAvatar(contactUri), color, verified, profileKey, blocked, expireTimer));
        }
      }

      if (ProfileKeyUtil.hasProfileKey(context)) {
        Recipient self = Recipient.from(context, Address.fromSerialized(TextSecurePreferences.getLocalNumber(context)), false);
        out.write(new DeviceContact(TextSecurePreferences.getLocalNumber(context),
                                    Optional.absent(), Optional.absent(),
                                    Optional.of(self.getColor().serialize()), Optional.absent(),
                                    Optional.of(ProfileKeyUtil.getProfileKey(context)),
                                    false, self.getExpireMessages() > 0 ? Optional.of(self.getExpireMessages()) : Optional.absent()));
      }

      out.close();
      sendUpdate(messageSender, contactDataFile, true);
    } catch(InvalidNumberException e) {
      Log.w(TAG, e);
    } finally {
      if (contactDataFile != null) contactDataFile.delete();
    }
    */
  }

  private List<ContactData> getAllContacts() {
    List<Address> contactAddresses = DatabaseFactory.getRecipientDatabase(context).getRegistered();
    List<ContactData> contacts     = new ArrayList<>(contactAddresses.size());
    for (Address address : contactAddresses) {
      if (!address.isPhone()) { continue; }
      long threadId = DatabaseFactory.getThreadDatabase(context).getThreadIdFor(Recipient.from(context, address, false));
      String name = DatabaseFactory.getLokiUserDatabase(context).getDisplayName(address.serialize());
      ContactData contactData = new ContactData(threadId, name);
      contactData.numbers.add(new ContactAccessor.NumberData("TextSecure", address.serialize()));
      contacts.add(contactData);
    }
    return contacts;
  }

  private LokiThreadFriendRequestStatus getFriendRequestStatus(Recipient recipient) {
    long threadId = DatabaseFactory.getThreadDatabase(context).getThreadIdIfExistsFor(recipient);
    return DatabaseFactory.getLokiThreadDatabase(context).getFriendRequestStatus(threadId);
  }

  @Override
  public boolean onShouldRetry(@NonNull Exception exception) {
    // Loki - Disabled because we have our own retrying
    // if (exception instanceof PushNetworkException) return true;
    return false;
  }

  @Override
  public void onCanceled() {

  }

  private void sendUpdate(SignalServiceMessageSender messageSender, File contactsFile, boolean complete)
      throws IOException, UntrustedIdentityException, NetworkException
  {
    if (contactsFile.length() > 0) {
      FileInputStream               contactsFileStream = new FileInputStream(contactsFile);
      SignalServiceAttachmentStream attachmentStream   = SignalServiceAttachment.newStreamBuilder()
                                                                                .withStream(contactsFileStream)
                                                                                .withContentType("application/octet-stream")
                                                                                .withLength(contactsFile.length())
                                                                                .build();

      SignalServiceAddress messageRecipient = recipient != null ? new SignalServiceAddress(recipient) : null;

      try {
        messageSender.sendMessage(0, SignalServiceSyncMessage.forContacts(new ContactsMessage(attachmentStream, complete)), messageRecipient);
      } catch (IOException ioe) {
        throw new NetworkException(ioe);
      }
    }
  }

  private Optional<SignalServiceAttachmentStream> getAvatar(@Nullable Uri uri) throws IOException {
    return Optional.absent();

    /* Loki - Disabled until we support custom avatars. This will need to be reworked
    if (uri == null) {
      return Optional.absent();
    }
    
    Uri displayPhotoUri = Uri.withAppendedPath(uri, ContactsContract.Contacts.Photo.DISPLAY_PHOTO);

    try {
      AssetFileDescriptor fd = context.getContentResolver().openAssetFileDescriptor(displayPhotoUri, "r");

      if (fd == null) {
        return Optional.absent();
      }

      return Optional.of(SignalServiceAttachment.newStreamBuilder()
                                                .withStream(fd.createInputStream())
                                                .withContentType("image/*")
                                                .withLength(fd.getLength())
                                                .build());
    } catch (IOException e) {
      Log.i(TAG, "Could not find avatar for URI: " + displayPhotoUri);
    }

    Uri photoUri = Uri.withAppendedPath(uri, ContactsContract.Contacts.Photo.CONTENT_DIRECTORY);

    if (photoUri == null) {
      return Optional.absent();
    }

    Cursor cursor = context.getContentResolver().query(photoUri,
                                                       new String[] {
                                                           ContactsContract.CommonDataKinds.Photo.PHOTO,
                                                           ContactsContract.CommonDataKinds.Phone.MIMETYPE
                                                       }, null, null, null);

    try {
      if (cursor != null && cursor.moveToNext()) {
        byte[] data = cursor.getBlob(0);

        if (data != null) {
          return Optional.of(SignalServiceAttachment.newStreamBuilder()
                                                    .withStream(new ByteArrayInputStream(data))
                                                    .withContentType("image/*")
                                                    .withLength(data.length)
                                                    .build());
        }
      }

      return Optional.absent();
    } finally {
      if (cursor != null) {
        cursor.close();
      }
    }
     */
  }

  private Optional<VerifiedMessage> getVerifiedMessage(Recipient recipient, Optional<IdentityDatabase.IdentityRecord> identity) throws InvalidNumberException {
    if (!identity.isPresent()) return Optional.absent();

    String      destination = recipient.getAddress().toPhoneString();
    IdentityKey identityKey = identity.get().getIdentityKey();

    VerifiedMessage.VerifiedState state;

    switch (identity.get().getVerifiedStatus()) {
      case VERIFIED:   state = VerifiedMessage.VerifiedState.VERIFIED;   break;
      case UNVERIFIED: state = VerifiedMessage.VerifiedState.UNVERIFIED; break;
      case DEFAULT:    state = VerifiedMessage.VerifiedState.DEFAULT;    break;
      default: throw new AssertionError("Unknown state: " + identity.get().getVerifiedStatus());
    }

    return Optional.of(new VerifiedMessage(destination, identityKey, state, System.currentTimeMillis()));
  }

  private File createTempFile(String prefix) throws IOException {
    File file = File.createTempFile(prefix, "tmp", context.getCacheDir());
    file.deleteOnExit();

    return file;
  }

  private static class NetworkException extends Exception {

    public NetworkException(Exception ioe) {
      super(ioe);
    }
  }

  public static final class Factory implements Job.Factory<MultiDeviceContactUpdateJob> {
    @Override
    public @NonNull MultiDeviceContactUpdateJob create(@NonNull Parameters parameters, @NonNull Data data) {
      String  serialized = data.getString(KEY_ADDRESS);
      Address address    = serialized != null ? Address.fromSerialized(serialized) : null;

      String recipientSerialized = data.getString(KEY_RECIPIENT);
      Address recipient = recipientSerialized != null ? Address.fromSerialized(recipientSerialized) : null;

      return new MultiDeviceContactUpdateJob(parameters, recipient, address, data.getBoolean(KEY_FORCE_SYNC));
    }
  }
}<|MERGE_RESOLUTION|>--- conflicted
+++ resolved
@@ -186,15 +186,6 @@
   private void generateFullContactUpdate()
       throws IOException, UntrustedIdentityException, NetworkException
   {
-<<<<<<< HEAD
-    /* Loki - Disabled
-    if (!Permissions.hasAny(context, Manifest.permission.READ_CONTACTS, Manifest.permission.WRITE_CONTACTS)) {
-      Log.w(TAG, "No contact permissions, skipping multi-device contact update...");
-      return;
-    }
-
-=======
->>>>>>> cfe321b2
     boolean isAppVisible      = ApplicationContext.getInstance(context).isAppVisible();
     long    timeSinceLastSync = System.currentTimeMillis() - TextSecurePreferences.getLastFullContactSyncTime(context);
 
@@ -249,7 +240,6 @@
     } finally {
       if (contactDataFile != null) contactDataFile.delete();
     }
-    */
   }
 
   private List<ContactData> getAllContacts() {
