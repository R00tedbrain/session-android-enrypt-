package org.thoughtcrime.securesms.components.emoji;

import android.content.Context;
import android.support.annotation.NonNull;
import android.support.v7.widget.GridLayoutManager;
import android.support.v7.widget.RecyclerView;
import android.view.LayoutInflater;
import android.view.MotionEvent;
import android.view.View;
import android.widget.FrameLayout;

<<<<<<< HEAD
import network.loki.messenger.R;
=======
import org.thoughtcrime.securesms.R;
import org.thoughtcrime.securesms.components.emoji.EmojiKeyboardProvider.EmojiEventListener;
>>>>>>> 56c17e32
import org.thoughtcrime.securesms.components.emoji.EmojiPageViewGridAdapter.VariationSelectorListener;

public class EmojiPageView extends FrameLayout implements VariationSelectorListener {
  private static final String TAG = EmojiPageView.class.getSimpleName();

  private EmojiPageModel                   model;
  private EmojiPageViewGridAdapter         adapter;
  private RecyclerView                     recyclerView;
  private GridLayoutManager                layoutManager;
  private RecyclerView.OnItemTouchListener scrollDisabler;
  private VariationSelectorListener        variationSelectorListener;
  private EmojiVariationSelectorPopup      popup;

  public EmojiPageView(@NonNull Context context,
                       @NonNull EmojiEventListener emojiSelectionListener,
                       @NonNull VariationSelectorListener variationSelectorListener)
  {
    super(context);
    final View view = LayoutInflater.from(getContext()).inflate(R.layout.emoji_grid_layout, this, true);

    this.variationSelectorListener = variationSelectorListener;

    recyclerView   = view.findViewById(R.id.emoji);
    layoutManager  = new GridLayoutManager(context, 8);
    scrollDisabler = new ScrollDisabler();
    popup          = new EmojiVariationSelectorPopup(context, emojiSelectionListener);
    adapter        = new EmojiPageViewGridAdapter(EmojiProvider.getInstance(context),
                                                  popup,
                                                  emojiSelectionListener,
                                                  this);

    recyclerView.setLayoutManager(layoutManager);
    recyclerView.setAdapter(adapter);
  }

  public void onSelected() {
    if (model.isDynamic() && adapter != null) {
      adapter.notifyDataSetChanged();
    }
  }

  public void setModel(EmojiPageModel model) {
    this.model = model;
    adapter.setEmoji(model.getDisplayEmoji());
  }

  @Override
  protected void onVisibilityChanged(@NonNull View changedView, int visibility) {
    if (visibility != VISIBLE) {
      popup.dismiss();
    }
  }

  @Override
  protected void onSizeChanged(int w, int h, int oldw, int oldh) {
    int idealWidth = getContext().getResources().getDimensionPixelOffset(R.dimen.emoji_drawer_item_width);
    layoutManager.setSpanCount(Math.max(w / idealWidth, 1));
  }

  @Override
  public void onVariationSelectorStateChanged(boolean open) {
    if (open) {
      recyclerView.addOnItemTouchListener(scrollDisabler);
    } else {
      post(() -> recyclerView.removeOnItemTouchListener(scrollDisabler));
    }

    if (variationSelectorListener != null) {
      variationSelectorListener.onVariationSelectorStateChanged(open);
    }
  }

  private static class ScrollDisabler implements RecyclerView.OnItemTouchListener {
    @Override
    public boolean onInterceptTouchEvent(@NonNull RecyclerView recyclerView, @NonNull MotionEvent motionEvent) {
      return true;
    }

    @Override
    public void onTouchEvent(@NonNull RecyclerView recyclerView, @NonNull MotionEvent motionEvent) { }

    @Override
    public void onRequestDisallowInterceptTouchEvent(boolean b) { }
  }
}<|MERGE_RESOLUTION|>--- conflicted
+++ resolved
@@ -9,13 +9,9 @@
 import android.view.View;
 import android.widget.FrameLayout;
 
-<<<<<<< HEAD
+import org.thoughtcrime.securesms.components.emoji.EmojiPageViewGridAdapter.VariationSelectorListener;
+
 import network.loki.messenger.R;
-=======
-import org.thoughtcrime.securesms.R;
-import org.thoughtcrime.securesms.components.emoji.EmojiKeyboardProvider.EmojiEventListener;
->>>>>>> 56c17e32
-import org.thoughtcrime.securesms.components.emoji.EmojiPageViewGridAdapter.VariationSelectorListener;
 
 public class EmojiPageView extends FrameLayout implements VariationSelectorListener {
   private static final String TAG = EmojiPageView.class.getSimpleName();
@@ -29,7 +25,7 @@
   private EmojiVariationSelectorPopup      popup;
 
   public EmojiPageView(@NonNull Context context,
-                       @NonNull EmojiEventListener emojiSelectionListener,
+                       @NonNull EmojiKeyboardProvider.EmojiEventListener emojiSelectionListener,
                        @NonNull VariationSelectorListener variationSelectorListener)
   {
     super(context);
