package org.thoughtcrime.securesms.loki.activities

import android.content.Context
import android.content.Intent
import android.graphics.Bitmap
import android.os.AsyncTask
import android.os.Bundle
import android.support.v4.app.LoaderManager
import android.support.v4.content.Loader
import android.support.v7.widget.LinearLayoutManager
import android.view.Menu
import android.view.MenuItem
import android.view.View
import android.widget.Toast
import kotlinx.android.synthetic.main.activity_create_closed_group.*
import kotlinx.android.synthetic.main.activity_linked_devices.recyclerView
import network.loki.messenger.R
import org.thoughtcrime.securesms.PassphraseRequiredActionBarActivity
import org.thoughtcrime.securesms.conversation.ConversationActivity
import org.thoughtcrime.securesms.database.Address
import org.thoughtcrime.securesms.database.DatabaseFactory
import org.thoughtcrime.securesms.database.ThreadDatabase
import org.thoughtcrime.securesms.groups.GroupManager
import org.thoughtcrime.securesms.loki.protocol.ClosedGroupsProtocol
import org.thoughtcrime.securesms.mms.GlideApp
import org.thoughtcrime.securesms.recipients.Recipient
import org.thoughtcrime.securesms.util.TextSecurePreferences
import org.whispersystems.libsignal.util.guava.Optional
import java.lang.ref.WeakReference

const val RESULT_CODE_CREATE_CLOSED_GROUP = 100

class CreateClosedGroupActivity : PassphraseRequiredActionBarActivity(), LoaderManager.LoaderCallbacks<List<String>> {

    private lateinit var selectContactsAdapter: SelectContactsAdapter

    private var members = listOf<String>()
        set(value) {
            field = value
            selectContactsAdapter.members = value
        }

    // region Lifecycle
    override fun onCreate(savedInstanceState: Bundle?, isReady: Boolean) {
        super.onCreate(savedInstanceState, isReady)
        setContentView(R.layout.activity_create_closed_group)
        supportActionBar!!.title = resources.getString(R.string.activity_create_closed_group_title)

        this.selectContactsAdapter = SelectContactsAdapter(this, GlideApp.with(this))
        recyclerView.adapter = this.selectContactsAdapter
        recyclerView.layoutManager = LinearLayoutManager(this)

        btnCreateNewPrivateChat.setOnClickListener { createNewPrivateChat() }
        LoaderManager.getInstance(this).initLoader(0, null, this)
    }

    override fun onCreateOptionsMenu(menu: Menu?): Boolean {
        menuInflater.inflate(R.menu.menu_done, menu)
        return members.isNotEmpty()
    }
    // endregion

    // region Updating
    override fun onCreateLoader(id: Int, bundle: Bundle?): Loader<List<String>> {
        return SelectContactsLoader(this)
    }

    override fun onLoadFinished(loader: Loader<List<String>>, members: List<String>) {
        update(members)
    }

    override fun onLoaderReset(loader: Loader<List<String>>) {
        update(listOf())
    }

    private fun update(members: List<String>) {
        this.members = members
        mainContentContainer.visibility = if (members.isEmpty()) View.GONE else View.VISIBLE
        emptyStateContainer.visibility = if (members.isEmpty()) View.VISIBLE else View.GONE
        invalidateOptionsMenu()
    }
    // endregion

    // region Interaction
    override fun onOptionsItemSelected(item: MenuItem): Boolean {
        when(item.itemId) {
            R.id.doneButton -> createClosedGroup()
        }
        return super.onOptionsItemSelected(item)
    }

    private fun createNewPrivateChat() {
        setResult(RESULT_CODE_CREATE_CLOSED_GROUP)
        finish()
    }

    private fun createClosedGroup() {
        if (ClosedGroupsProtocol.isSharedSenderKeysEnabled) {
            createSSKBasedClosedGroup()
        } else {
            createLegacyClosedGroup()
        }
    }

    private fun createSSKBasedClosedGroup() {
        val name = nameEditText.text.trim()
        if (name.isEmpty()) {
            return Toast.makeText(this, R.string.activity_create_closed_group_group_name_missing_error, Toast.LENGTH_LONG).show()
        }
        if (name.length >= 64) {
            return Toast.makeText(this, R.string.activity_create_closed_group_group_name_too_long_error, Toast.LENGTH_LONG).show()
        }
        val selectedMembers = this.selectedMembers
        if (selectedMembers.count() < 2) {
            return Toast.makeText(this, R.string.activity_create_closed_group_not_enough_group_members_error, Toast.LENGTH_LONG).show()
        }
        if (selectedMembers.count() > 49) { // Minus one because we're going to include self later
            return Toast.makeText(this, R.string.activity_create_closed_group_too_many_group_members_error, Toast.LENGTH_LONG).show()
        }
        val userPublicKey = TextSecurePreferences.getLocalNumber(this)
        val groupID = ClosedGroupsProtocol.createClosedGroup(this, name.toString(), selectedMembers + setOf( userPublicKey ))
        val threadID = DatabaseFactory.getThreadDatabase(this).getThreadIdFor(Recipient.from(this, Address.fromSerialized(groupID), false))
        openConversation(threadID, Recipient.from(this, Address.fromSerialized(groupID), false))
    }

    private fun createLegacyClosedGroup() {
        val name = nameEditText.text.trim()
        if (name.isEmpty()) {
            return Toast.makeText(this, R.string.activity_create_closed_group_group_name_missing_error, Toast.LENGTH_LONG).show()
        }
        if (name.length >= 64) {
            return Toast.makeText(this, R.string.activity_create_closed_group_group_name_too_long_error, Toast.LENGTH_LONG).show()
        }
        val selectedMembers = this.selectContactsAdapter.selectedMembers
        if (selectedMembers.count() < 2) {
            return Toast.makeText(this, R.string.activity_create_closed_group_not_enough_group_members_error, Toast.LENGTH_LONG).show()
        }
        if (selectedMembers.count() > 10) {
            return Toast.makeText(this, R.string.activity_create_closed_group_too_many_group_members_error, Toast.LENGTH_LONG).show()
        }
        val recipients = selectedMembers.map {
            Recipient.from(this, Address.fromSerialized(it), false)
        }.toSet()
        val masterHexEncodedPublicKey = TextSecurePreferences.getMasterHexEncodedPublicKey(this) ?: TextSecurePreferences.getLocalNumber(this)
        val admin = Recipient.from(this, Address.fromSerialized(masterHexEncodedPublicKey), false)
<<<<<<< HEAD
        CreateClosedGroupTask(WeakReference(this), null, name.toString(), recipients, setOf( admin ))
                .executeOnExecutor(AsyncTask.THREAD_POOL_EXECUTOR)
=======
        CreateClosedGroupTask(WeakReference(this), null, name.toString(), recipients, setOf( admin )).executeOnExecutor(AsyncTask.THREAD_POOL_EXECUTOR)
    }

    private fun openConversation(threadId: Long, recipient: Recipient) {
        val intent = Intent(this, ConversationActivity::class.java)
        intent.putExtra(ConversationActivity.THREAD_ID_EXTRA, threadId)
        intent.putExtra(ConversationActivity.DISTRIBUTION_TYPE_EXTRA, ThreadDatabase.DistributionTypes.DEFAULT)
        intent.putExtra(ConversationActivity.ADDRESS_EXTRA, recipient.address)
        startActivity(intent)
        finish()
>>>>>>> 317b8556
    }
    // endregion

    // region Tasks
    internal class CreateClosedGroupTask(
            private val activity: WeakReference<CreateClosedGroupActivity>,
            private val profilePicture: Bitmap?,
            private val name: String?,
            private val members: Set<Recipient>,
            private val admins: Set<Recipient>
    ) : AsyncTask<Void, Void, Optional<GroupManager.GroupActionResult>>() {

        override fun doInBackground(vararg params: Void?): Optional<GroupManager.GroupActionResult> {
            val activity = activity.get() ?: return Optional.absent()
            return Optional.of(GroupManager.createGroup(activity, members, profilePicture, name, false, admins))
        }

        override fun onPostExecute(result: Optional<GroupManager.GroupActionResult>) {
            val activity = activity.get() ?: return super.onPostExecute(result)
            if (result.isPresent && result.get().threadId > -1) {
                if (!activity.isFinishing) {
<<<<<<< HEAD
                    openConversationActivity(activity, result.get().threadId, result.get().groupRecipient)
                    activity.finish()
=======
                    activity.openConversation(result.get().threadId, result.get().groupRecipient)
>>>>>>> 317b8556
                }
            } else {
                super.onPostExecute(result)
                Toast.makeText(activity.applicationContext, R.string.activity_create_closed_group_invalid_session_id_error, Toast.LENGTH_LONG).show()
            }
        }
    }
    // endregion
}

private fun openConversationActivity(context: Context, threadId: Long, recipient: Recipient) {
    val intent = Intent(context, ConversationActivity::class.java)
    intent.putExtra(ConversationActivity.THREAD_ID_EXTRA, threadId)
    intent.putExtra(ConversationActivity.DISTRIBUTION_TYPE_EXTRA, ThreadDatabase.DistributionTypes.DEFAULT)
    intent.putExtra(ConversationActivity.ADDRESS_EXTRA, recipient.address)
    context.startActivity(intent)
}<|MERGE_RESOLUTION|>--- conflicted
+++ resolved
@@ -110,7 +110,7 @@
         if (name.length >= 64) {
             return Toast.makeText(this, R.string.activity_create_closed_group_group_name_too_long_error, Toast.LENGTH_LONG).show()
         }
-        val selectedMembers = this.selectedMembers
+        val selectedMembers = this.selectContactsAdapter.selectedMembers
         if (selectedMembers.count() < 2) {
             return Toast.makeText(this, R.string.activity_create_closed_group_not_enough_group_members_error, Toast.LENGTH_LONG).show()
         }
@@ -120,7 +120,7 @@
         val userPublicKey = TextSecurePreferences.getLocalNumber(this)
         val groupID = ClosedGroupsProtocol.createClosedGroup(this, name.toString(), selectedMembers + setOf( userPublicKey ))
         val threadID = DatabaseFactory.getThreadDatabase(this).getThreadIdFor(Recipient.from(this, Address.fromSerialized(groupID), false))
-        openConversation(threadID, Recipient.from(this, Address.fromSerialized(groupID), false))
+        openConversationActivity(this, threadID, Recipient.from(this, Address.fromSerialized(groupID), false))
     }
 
     private fun createLegacyClosedGroup() {
@@ -143,21 +143,8 @@
         }.toSet()
         val masterHexEncodedPublicKey = TextSecurePreferences.getMasterHexEncodedPublicKey(this) ?: TextSecurePreferences.getLocalNumber(this)
         val admin = Recipient.from(this, Address.fromSerialized(masterHexEncodedPublicKey), false)
-<<<<<<< HEAD
         CreateClosedGroupTask(WeakReference(this), null, name.toString(), recipients, setOf( admin ))
                 .executeOnExecutor(AsyncTask.THREAD_POOL_EXECUTOR)
-=======
-        CreateClosedGroupTask(WeakReference(this), null, name.toString(), recipients, setOf( admin )).executeOnExecutor(AsyncTask.THREAD_POOL_EXECUTOR)
-    }
-
-    private fun openConversation(threadId: Long, recipient: Recipient) {
-        val intent = Intent(this, ConversationActivity::class.java)
-        intent.putExtra(ConversationActivity.THREAD_ID_EXTRA, threadId)
-        intent.putExtra(ConversationActivity.DISTRIBUTION_TYPE_EXTRA, ThreadDatabase.DistributionTypes.DEFAULT)
-        intent.putExtra(ConversationActivity.ADDRESS_EXTRA, recipient.address)
-        startActivity(intent)
-        finish()
->>>>>>> 317b8556
     }
     // endregion
 
@@ -179,12 +166,8 @@
             val activity = activity.get() ?: return super.onPostExecute(result)
             if (result.isPresent && result.get().threadId > -1) {
                 if (!activity.isFinishing) {
-<<<<<<< HEAD
                     openConversationActivity(activity, result.get().threadId, result.get().groupRecipient)
                     activity.finish()
-=======
-                    activity.openConversation(result.get().threadId, result.get().groupRecipient)
->>>>>>> 317b8556
                 }
             } else {
                 super.onPostExecute(result)
