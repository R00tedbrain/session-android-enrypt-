<?xml version="1.0" encoding="utf-8"?>
<manifest
    xmlns:android="http://schemas.android.com/apk/res/android"
    xmlns:tools="http://schemas.android.com/tools">

    <uses-sdk tools:overrideLibrary="com.amulyakhare.textdrawable,com.astuetz.pagerslidingtabstrip,pl.tajchert.waitingdots,com.h6ah4i.android.multiselectlistpreferencecompat,android.support.v13,com.davemorrissey.labs.subscaleview,com.tomergoldst.tooltips,com.klinker.android.send_message,com.takisoft.colorpicker,android.support.v14.preference" />

    <permission
        android:name="network.loki.messenger.ACCESS_SESSION_SECRETS"
        android:label="Access to Session secrets"
        android:protectionLevel="signature" />

    <uses-feature
        android:name="android.hardware.camera"
        android:required="false" />
    <uses-feature
        android:name="android.hardware.bluetooth"
        android:required="false" />
    <uses-feature
        android:name="android.hardware.microphone"
        android:required="false" />
    <uses-feature
        android:name="android.hardware.wifi"
        android:required="false" />
    <uses-feature
        android:name="android.hardware.portrait"
        android:required="false" />
    <uses-feature
        android:name="android.hardware.touchscreen"
        android:required="false" />

    <uses-permission android:name="android.permission.POST_NOTIFICATIONS"/>
    <uses-permission android:name="android.permission.BLUETOOTH" />
    <uses-permission android:name="android.permission.BLUETOOTH_CONNECT" />
    <uses-permission android:name="android.permission.FOREGROUND_SERVICE" />
    <uses-permission android:name="android.permission.USE_FINGERPRINT" />
    <uses-permission android:name="android.permission.FOREGROUND_SERVICE_SPECIAL_USE"/>
    <uses-permission android:name="android.permission.FOREGROUND_SERVICE_MICROPHONE"/>
    <uses-permission android:name="network.loki.messenger.ACCESS_SESSION_SECRETS" />
    <uses-permission android:name="android.permission.WRITE_EXTERNAL_STORAGE" />
    <uses-permission android:name="android.permission.READ_EXTERNAL_STORAGE"/>
    <uses-permission android:name="android.permission.READ_MEDIA_IMAGES"/>
    <uses-permission android:name="android.permission.READ_MEDIA_VIDEO"/>
    <uses-permission android:name="android.permission.CAMERA" />
    <uses-permission android:name="android.permission.RECORD_AUDIO" />
    <uses-permission android:name="android.permission.MODIFY_AUDIO_SETTINGS" />
    <uses-permission android:name="android.permission.RECEIVE_BOOT_COMPLETED" />
    <uses-permission android:name="android.permission.VIBRATE" />
    <uses-permission android:name="android.permission.ACCESS_NETWORK_STATE" />
    <uses-permission android:name="com.google.android.c2dm.permission.RECEIVE" />
    <uses-permission android:name="android.permission.WAKE_LOCK" />
    <uses-permission android:name="android.permission.INTERNET" />
    <uses-permission android:name="android.permission.READ_SYNC_SETTINGS" />
    <uses-permission android:name="android.permission.WRITE_SYNC_SETTINGS" />
    <uses-permission android:name="android.permission.INSTALL_SHORTCUT" />
    <uses-permission android:name="com.android.launcher.permission.INSTALL_SHORTCUT" />
    <uses-permission android:name="android.permission.BROADCAST_STICKY" />
    <uses-permission android:name="android.permission.DISABLE_KEYGUARD" />
    <uses-permission android:name="android.permission.RAISED_THREAD_PRIORITY" />
    <uses-permission android:name="android.permission.REQUEST_IGNORE_BATTERY_OPTIMIZATIONS" />
    <uses-permission android:name="android.permission.CHANGE_NETWORK_STATE" tools:node="remove"/>
    <uses-permission android:name="android.permission.USE_FULL_SCREEN_INTENT"/>

    <queries>
        <intent>
            <action android:name="android.media.action.IMAGE_CAPTURE" />
        </intent>
    </queries>

    <!-- The allowBackup="false" below is important to guard against potential malicious backups -->

    <application
        android:name="org.thoughtcrime.securesms.ApplicationContext"
        android:allowBackup="false"
        android:icon="@mipmap/ic_launcher"
        android:label="@string/app_name"
        android:largeHeap="true"
        android:networkSecurityConfig="@xml/network_security_configuration"
        android:supportsRtl="true"
        android:theme="@style/Theme.Session.DayNight"
        tools:replace="android:allowBackup">

        <!-- Disable all analytics -->

        <meta-data
            android:name="firebase_analytics_collection_deactivated"
            android:value="true" />
        <meta-data
            android:name="firebase_crashlytics_collection_enabled"
            android:value="false" />
        <meta-data
            android:name="google_analytics_ssaid_collection_enabled"
            android:value="false" />
        <meta-data
            android:name="google_analytics_adid_collection_enabled"
            android:value="false" />
        <meta-data
            android:name="firebase_messaging_auto_init_enabled"
            android:value="false" />

        <activity
            android:name="org.thoughtcrime.securesms.onboarding.LandingActivity"
            android:screenOrientation="portrait"
            android:theme="@style/Theme.Session.DayNight.FlatActionBar" />
        <activity
            android:name="org.thoughtcrime.securesms.onboarding.RegisterActivity"
            android:screenOrientation="portrait"
            android:theme="@style/Theme.Session.DayNight.FlatActionBar" />
        <activity
            android:name="org.thoughtcrime.securesms.onboarding.LinkDeviceActivity"
<<<<<<< HEAD
            android:screenOrientation="portrait"
            android:windowSoftInputMode="adjustResize"
            android:theme="@style/Theme.Session.DayNight.FlatActionBar" />
        <activity
            android:name="org.thoughtcrime.securesms.onboarding.LoadingActivity"
=======
>>>>>>> 7a7ea890
            android:screenOrientation="portrait"
            android:windowSoftInputMode="adjustResize"
            android:theme="@style/Theme.Session.DayNight.FlatActionBar" />
        <activity
            android:name="org.thoughtcrime.securesms.onboarding.pickname.PickDisplayNameActivity"
            android:screenOrientation="portrait"
            android:windowSoftInputMode="adjustResize"
            android:theme="@style/Theme.Session.DayNight.FlatActionBar" />
        <activity
            android:name="org.thoughtcrime.securesms.onboarding.messagenotifications.MessageNotificationsActivity"
            android:screenOrientation="portrait"
            android:theme="@style/Theme.Session.DayNight.FlatActionBar" />
        <activity
            android:name="org.thoughtcrime.securesms.home.HomeActivity"
            android:screenOrientation="portrait"
            android:launchMode="singleTask"
            android:theme="@style/Theme.Session.DayNight.NoActionBar" />
        <activity
            android:name="org.thoughtcrime.securesms.messagerequests.MessageRequestsActivity"
            android:exported="false"
            android:label="@string/activity_message_requests_title"
            android:screenOrientation="portrait" />
        <activity
            android:name="org.thoughtcrime.securesms.preferences.SettingsActivity"
            android:screenOrientation="portrait"
            android:label="@string/activity_settings_title" />
        <activity
            android:name="org.thoughtcrime.securesms.home.PathActivity"
            android:screenOrientation="portrait" />
        <activity
            android:name="org.thoughtcrime.securesms.preferences.QRCodeActivity"
            android:screenOrientation="portrait"
            android:theme="@style/Theme.Session.DayNight.FlatActionBar" />
        <activity
            android:name="org.thoughtcrime.securesms.preferences.BlockedContactsActivity"
            android:screenOrientation="portrait"
            android:theme="@style/Theme.Session.DayNight.FlatActionBar"
            android:label="@string/blocked_contacts_title"
            />
        <activity
            android:name="org.thoughtcrime.securesms.groups.EditClosedGroupActivity"
            android:label="@string/activity_edit_closed_group_title"
            android:screenOrientation="portrait" />
        <activity
            android:name="org.thoughtcrime.securesms.onboarding.recoverypassword.RecoveryPasswordActivity"
            android:screenOrientation="portrait" />
        <activity
            android:name="org.thoughtcrime.securesms.contacts.SelectContactsActivity"
            android:screenOrientation="portrait" />
        <activity
            android:name="org.thoughtcrime.securesms.preferences.PrivacySettingsActivity"
            android:label="@string/activity_privacy_settings_title"
            android:screenOrientation="portrait" />
        <activity
            android:name="org.thoughtcrime.securesms.preferences.NotificationSettingsActivity"
            android:screenOrientation="portrait" />
        <activity
            android:name="org.thoughtcrime.securesms.preferences.ChatSettingsActivity"
            android:screenOrientation="portrait" />
        <activity
            android:name="org.thoughtcrime.securesms.preferences.HelpSettingsActivity"
            android:label="@string/activity_help_settings_title"
            android:screenOrientation="portrait" />
        <activity android:name="org.thoughtcrime.securesms.preferences.appearance.AppearanceSettingsActivity"
            android:screenOrientation="portrait"/>
        <activity android:name="org.thoughtcrime.securesms.conversation.disappearingmessages.DisappearingMessagesActivity"
            android:screenOrientation="portrait"
            android:theme="@style/Theme.Session.DayNight.NoActionBar" />

        <activity
            android:exported="true"
            android:name="org.thoughtcrime.securesms.ShareActivity"
            android:configChanges="touchscreen|keyboard|keyboardHidden|orientation|screenLayout|screenSize"
            android:excludeFromRecents="true"
            android:launchMode="singleTask"
            android:screenOrientation="portrait"
            android:noHistory="true"
            android:taskAffinity=""
            android:theme="@style/Theme.TextSecure.DayNight.NoActionBar"
            android:windowSoftInputMode="stateHidden">
            <intent-filter>
                <action android:name="android.intent.action.SEND" />
                <category android:name="android.intent.category.DEFAULT" />
                <data android:mimeType="audio/*" />
                <data android:mimeType="image/*" />
                <data android:mimeType="text/plain" />
                <data android:mimeType="video/*" />
                <data android:mimeType="application/*" />
                <data android:mimeType="text/*" />
                <data android:mimeType="*/*" />
            </intent-filter>
            <meta-data
                android:name="android.service.chooser.chooser_target_service"
                android:value=".service.DirectShareService" />
        </activity>

        <activity-alias
            android:name=".RoutingActivity"
            android:exported="true"
            android:targetActivity="org.thoughtcrime.securesms.home.HomeActivity">
            <intent-filter>
                <action android:name="android.intent.action.MAIN" />
                <category android:name="android.intent.category.LAUNCHER" />
                <category android:name="android.intent.category.MULTIWINDOW_LAUNCHER" />
            </intent-filter>
            <meta-data
                android:name="com.sec.minimode.icon.portrait.normal"
                android:resource="@mipmap/ic_launcher" />
            <meta-data
                android:name="com.sec.minimode.icon.landscape.normal"
                android:resource="@mipmap/ic_launcher" />
        </activity-alias>

        <activity
            android:name="org.thoughtcrime.securesms.conversation.v2.ConversationActivityV2"
            android:screenOrientation="portrait"
            android:parentActivityName="org.thoughtcrime.securesms.home.HomeActivity"
            android:theme="@style/Theme.Session.DayNight.NoActionBar"
            android:windowSoftInputMode="adjustResize" >
            <meta-data
                android:name="android.support.PARENT_ACTIVITY"
                android:value="org.thoughtcrime.securesms.home.HomeActivity" />
        </activity>

        <activity
            android:name="org.thoughtcrime.securesms.conversation.v2.MessageDetailActivity"
            android:screenOrientation="portrait"
            android:theme="@style/Theme.Session.DayNight">
        </activity>
        <activity
            android:name="org.thoughtcrime.securesms.DatabaseUpgradeActivity"
            android:configChanges="touchscreen|keyboard|keyboardHidden|orientation|screenLayout|screenSize"
            android:launchMode="singleTask"
            android:theme="@style/NoAnimation.Theme.AppCompat.Light.DarkActionBar" />
        <activity
            android:name="org.thoughtcrime.securesms.PassphrasePromptActivity"
            android:configChanges="touchscreen|keyboard|keyboardHidden|orientation|screenLayout|screenSize"
            android:launchMode="singleTask"
            android:theme="@style/Theme.Session.DayNight.NoActionBar" />
        <activity
            android:name="org.thoughtcrime.securesms.giph.ui.GiphyActivity"
            android:configChanges="touchscreen|keyboard|keyboardHidden|orientation|screenLayout|screenSize"
            android:theme="@style/Theme.Session.DayNight.NoActionBar"
            android:screenOrientation="portrait"
            android:windowSoftInputMode="stateHidden" />
        <activity
            android:name="org.thoughtcrime.securesms.mediasend.MediaSendActivity"
            android:configChanges="touchscreen|keyboard|keyboardHidden|orientation|screenLayout|screenSize"
            android:screenOrientation="portrait"
            android:theme="@style/Theme.Session.DayNight.NoActionBar"
            android:windowSoftInputMode="stateHidden" />
        <activity
            android:name="org.thoughtcrime.securesms.MediaPreviewActivity"
            android:configChanges="touchscreen|keyboard|keyboardHidden|orientation|screenLayout|screenSize"
            android:label="@string/AndroidManifest__media_preview"
            android:screenOrientation="portrait"
            android:theme="@style/Theme.Session.DayNight.NoActionBar"
            android:launchMode="singleTask"
            android:windowSoftInputMode="stateHidden" />
        <activity
            android:name="org.thoughtcrime.securesms.MediaOverviewActivity"
            android:configChanges="touchscreen|keyboard|keyboardHidden|orientation|screenLayout|screenSize"
            android:launchMode="singleTask"
            android:screenOrientation="portrait"
            android:theme="@style/Theme.Session.DayNight.NoActionBar"
            android:windowSoftInputMode="stateHidden" />
        <activity
            android:name="org.thoughtcrime.securesms.DummyActivity"
            android:allowTaskReparenting="true"
            android:alwaysRetainTaskState="false"
            android:clearTaskOnLaunch="true"
            android:enabled="true"
            android:excludeFromRecents="true"
            android:finishOnTaskLaunch="true"
            android:noHistory="true"
            android:stateNotNeeded="true"
            android:theme="@android:style/Theme.NoDisplay" />
        <activity
            android:name="org.thoughtcrime.securesms.scribbles.StickerSelectActivity"
            android:configChanges="touchscreen|keyboard|keyboardHidden|orientation|screenLayout|screenSize"
            android:theme="@style/Theme.Session.ForceDark" />
        <activity
            android:name="com.theartofdev.edmodo.cropper.CropImageActivity"
            android:screenOrientation="portrait"
            android:theme="@style/Theme.AppCompat" />
        <activity
            android:name="org.thoughtcrime.securesms.ShortcutLauncherActivity"
            android:configChanges="touchscreen|keyboard|keyboardHidden|orientation|screenLayout|screenSize"
            android:exported="true"
            android:theme="@style/Theme.Session.DayNight.NoActionBar" />
        <activity android:name="org.thoughtcrime.securesms.calls.WebRtcCallActivity"
            android:launchMode="singleTop"
            android:screenOrientation="portrait"
            android:showForAllUsers="true"
            android:parentActivityName="org.thoughtcrime.securesms.home.HomeActivity"
            android:theme="@style/Theme.Session.CallActivity">
            <meta-data
                android:name="android.support.PARENT_ACTIVITY"
                android:value="org.thoughtcrime.securesms.home.HomeActivity" />
        </activity>
        <service android:enabled="true" android:name="org.thoughtcrime.securesms.service.WebRtcCallService"
            android:foregroundServiceType="microphone"
            android:exported="false" />
        <service
            android:name="org.thoughtcrime.securesms.service.KeyCachingService"
            android:enabled="true"
            android:exported="false" android:foregroundServiceType="specialUse">
<!--            <property android:name="android.app.PROPERTY_SPECIAL_USE_FGS_SUBTYPE"-->
<!--                android:value="@string/preferences_app_protection__lock_signal_access_with_android_screen_lock_or_fingerprint"/>-->
        </service>
        <service
            android:name="org.thoughtcrime.securesms.service.DirectShareService"
            android:exported="true"
            android:permission="android.permission.BIND_CHOOSER_TARGET_SERVICE">
            <intent-filter>
                <action android:name="android.service.chooser.ChooserTargetService" />
            </intent-filter>
        </service>
        <service android:name="org.thoughtcrime.securesms.service.GenericForegroundService" />
        <receiver
            android:name="org.thoughtcrime.securesms.notifications.MarkReadReceiver"
            android:enabled="true"
            android:exported="false">
            <intent-filter>
                <action android:name="network.loki.securesms.notifications.CLEAR" />
            </intent-filter>
        </receiver>
        <receiver
            android:name="org.thoughtcrime.securesms.notifications.RemoteReplyReceiver"
            android:enabled="true"
            android:exported="false">
            <intent-filter>
                <action android:name="network.loki.securesms.notifications.WEAR_REPLY" />
            </intent-filter>
        </receiver>
        <receiver
            android:name="org.thoughtcrime.securesms.notifications.AndroidAutoHeardReceiver"
            android:exported="false">
            <intent-filter>
                <action android:name="network.loki.securesms.notifications.ANDROID_AUTO_HEARD" />
            </intent-filter>
        </receiver>
        <receiver
            android:name="org.thoughtcrime.securesms.notifications.AndroidAutoReplyReceiver"
            android:exported="false">
            <intent-filter>
                <action android:name="network.loki.securesms.notifications.ANDROID_AUTO_REPLY" />
            </intent-filter>
        </receiver>
        <receiver android:name="org.thoughtcrime.securesms.service.ExpirationListener" />

        <provider
            android:name="org.thoughtcrime.securesms.providers.PartProvider"
            android:authorities="network.loki.provider.securesms"
            android:exported="false"
            android:grantUriPermissions="true" />
        <provider
            android:name="androidx.core.content.FileProvider"
            android:authorities="network.loki.securesms.fileprovider"
            android:exported="false"
            android:grantUriPermissions="true">
            <meta-data
                android:name="android.support.FILE_PROVIDER_PATHS"
                android:resource="@xml/file_provider_paths" />
        </provider>
        <provider
            android:name="org.thoughtcrime.securesms.database.DatabaseContentProviders$Conversation"
            android:authorities="network.loki.securesms.database.conversation"
            android:exported="false" />
        <provider
            android:name="org.thoughtcrime.securesms.database.DatabaseContentProviders$ConversationList"
            android:authorities="network.loki.securesms.database.conversationlist"
            android:exported="false" />
        <provider
            android:name="org.thoughtcrime.securesms.database.DatabaseContentProviders$Attachment"
            android:authorities="network.loki.securesms.database.attachment"
            android:exported="false" />
        <provider
            android:name="org.thoughtcrime.securesms.database.DatabaseContentProviders$Sticker"
            android:authorities="network.loki.securesms.database.sticker"
            android:exported="false" />
        <provider
            android:name="org.thoughtcrime.securesms.database.DatabaseContentProviders$StickerPack"
            android:authorities="network.loki.securesms.database.stickerpack"
            android:exported="false" />
        <provider
            android:name="org.thoughtcrime.securesms.database.DatabaseContentProviders$Recipient"
            android:authorities="network.loki.securesms.database.recipient"
            android:exported="false" />

        <receiver android:name="org.thoughtcrime.securesms.service.BootReceiver"
            android:exported="true">
            <intent-filter>
                <action android:name="android.intent.action.BOOT_COMPLETED" />
                <action android:name="network.loki.securesms.RESTART" />
            </intent-filter>
        </receiver>
        <receiver android:name="org.thoughtcrime.securesms.service.PersistentConnectionBootListener"
            android:exported="true">
            <intent-filter>
                <action android:name="android.intent.action.BOOT_COMPLETED" />
            </intent-filter>
        </receiver>
        <receiver android:name="org.thoughtcrime.securesms.notifications.LocaleChangedReceiver"
            android:exported="true">
            <intent-filter>
                <action android:name="android.intent.action.LOCALE_CHANGED" />
            </intent-filter>
        </receiver>
        <receiver android:name="org.thoughtcrime.securesms.notifications.DeleteNotificationReceiver"
            android:exported="true">
            <intent-filter>
                <action android:name="network.loki.securesms.DELETE_NOTIFICATION" />
            </intent-filter>
        </receiver>
        <receiver
            android:name="org.thoughtcrime.securesms.service.PanicResponderListener"
            android:exported="false">
            <intent-filter>
                <action android:name="info.guardianproject.panic.action.TRIGGER" />
            </intent-filter>
        </receiver>
        <receiver
            android:name="org.thoughtcrime.securesms.notifications.BackgroundPollWorker$BootBroadcastReceiver"
            android:enabled="true"
            android:exported="true">
            <intent-filter>
                <action android:name="android.intent.action.BOOT_COMPLETED" />
            </intent-filter>
        </receiver>
        <service
            android:name="org.thoughtcrime.securesms.jobmanager.KeepAliveService"
            android:enabled="@bool/enable_alarm_manager" />
        <uses-library
            android:name="com.sec.android.app.multiwindow"
            android:required="false" />
        <meta-data
            android:name="com.sec.android.support.multiwindow"
            android:value="true" />
        <meta-data
            android:name="com.sec.android.multiwindow.DEFAULT_SIZE_W"
            android:value="632.0dip" />
        <meta-data
            android:name="com.sec.android.multiwindow.DEFAULT_SIZE_H"
            android:value="598.0dip" />
        <meta-data
            android:name="com.sec.android.multiwindow.MINIMUM_SIZE_W"
            android:value="632.0dip" />
        <meta-data
            android:name="com.sec.android.multiwindow.MINIMUM_SIZE_H"
            android:value="598.0dip" />
    </application>

</manifest><|MERGE_RESOLUTION|>--- conflicted
+++ resolved
@@ -108,14 +108,11 @@
             android:theme="@style/Theme.Session.DayNight.FlatActionBar" />
         <activity
             android:name="org.thoughtcrime.securesms.onboarding.LinkDeviceActivity"
-<<<<<<< HEAD
             android:screenOrientation="portrait"
             android:windowSoftInputMode="adjustResize"
             android:theme="@style/Theme.Session.DayNight.FlatActionBar" />
         <activity
             android:name="org.thoughtcrime.securesms.onboarding.LoadingActivity"
-=======
->>>>>>> 7a7ea890
             android:screenOrientation="portrait"
             android:windowSoftInputMode="adjustResize"
             android:theme="@style/Theme.Session.DayNight.FlatActionBar" />
