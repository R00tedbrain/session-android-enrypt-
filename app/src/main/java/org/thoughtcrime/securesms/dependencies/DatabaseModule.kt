--- conflicted
+++ resolved
@@ -137,19 +137,15 @@
 
     @Provides
     @Singleton
-<<<<<<< HEAD
     fun provideExpirationConfigurationDatabase(@ApplicationContext context: Context, openHelper: SQLCipherOpenHelper) = ExpirationConfigurationDatabase(context, openHelper)
 
     @Provides
     @Singleton
-    fun provideStorage(@ApplicationContext context: Context, openHelper: SQLCipherOpenHelper) = Storage(context,openHelper)
-=======
     fun provideStorage(@ApplicationContext context: Context, openHelper: SQLCipherOpenHelper, configFactory: ConfigFactory, threadDatabase: ThreadDatabase): Storage {
         val storage = Storage(context,openHelper, configFactory)
         threadDatabase.setUpdateListener(storage)
         return storage
     }
->>>>>>> 1bb39399
 
     @Provides
     @Singleton
