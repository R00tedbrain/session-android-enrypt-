package org.thoughtcrime.securesms.conversation.v2.messages

import android.content.Context
import android.content.res.Resources
import android.graphics.Canvas
import android.graphics.Rect
import android.graphics.drawable.ColorDrawable
import android.os.Build
import android.os.Handler
import android.os.Looper
import android.util.AttributeSet
import android.view.*
import android.widget.LinearLayout
import androidx.core.content.ContextCompat
import androidx.core.view.isVisible
import kotlinx.android.synthetic.main.view_visible_message.view.*
import kotlinx.android.synthetic.main.view_visible_message.view.profilePictureView
import network.loki.messenger.R
import org.session.libsession.messaging.contacts.Contact.ContactContext
import org.session.libsession.messaging.open_groups.OpenGroupAPIV2
import org.session.libsession.utilities.ViewUtil
import org.thoughtcrime.securesms.database.DatabaseFactory
import org.thoughtcrime.securesms.database.model.MessageRecord
import org.thoughtcrime.securesms.loki.utilities.getColorWithID
import org.thoughtcrime.securesms.loki.utilities.toDp
import org.thoughtcrime.securesms.loki.utilities.toPx
import org.thoughtcrime.securesms.mms.GlideRequests
import org.thoughtcrime.securesms.util.DateUtils
import java.util.*
import kotlin.math.abs
import kotlin.math.min
import kotlin.math.roundToInt
import kotlin.math.sqrt

class VisibleMessageView : LinearLayout {
    private val screenWidth = Resources.getSystem().displayMetrics.widthPixels
    private val swipeToReplyIcon = ContextCompat.getDrawable(context, R.drawable.ic_baseline_reply_24)!!.mutate()
    private val swipeToReplyIconRect = Rect()
    private var dx = 0.0f
    private var previousTranslationX = 0.0f
    private val gestureHandler = Handler(Looper.getMainLooper())
    private var pressCallback: Runnable? = null
    private var longPressCallback: Runnable? = null
    private var onDownTimestamp = 0L
    private var onDoubleTap: (() -> Unit)? = null
    var snIsSelected = false
        set(value) { field = value; handleIsSelectedChanged()}
    var onPress: ((rawX: Int, rawY: Int) -> Unit)? = null
    var onSwipeToReply: (() -> Unit)? = null
    var onLongPress: (() -> Unit)? = null

    companion object {
        const val swipeToReplyThreshold = 80.0f // dp
        const val longPressMovementTreshold = 10.0f // dp
        const val longPressDurationThreshold = 250L // ms
        const val maxDoubleTapInterval = 200L
    }

    // region Lifecycle
    constructor(context: Context) : super(context) { initialize() }
    constructor(context: Context, attrs: AttributeSet) : super(context, attrs) { initialize() }
    constructor(context: Context, attrs: AttributeSet, defStyleAttr: Int) : super(context, attrs, defStyleAttr) { initialize() }

    private fun initialize() {
        LayoutInflater.from(context).inflate(R.layout.view_visible_message, this)
        layoutParams = ViewGroup.LayoutParams(ViewGroup.LayoutParams.MATCH_PARENT, ViewGroup.LayoutParams.WRAP_CONTENT)
        isHapticFeedbackEnabled = true
        setWillNotDraw(false)
    }
    // endregion

    // region Updating
    fun bind(message: MessageRecord, previous: MessageRecord?, next: MessageRecord?, glide: GlideRequests, searchQuery: String?) {
        val sender = message.individualRecipient
        val senderSessionID = sender.address.serialize()
        val threadID = message.threadId
        val threadDB = DatabaseFactory.getThreadDatabase(context)
        val thread = threadDB.getRecipientForThreadId(threadID)!!
        val contactDB = DatabaseFactory.getSessionContactDatabase(context)
        val isGroupThread = thread.isGroupRecipient
        val isStartOfMessageCluster = isStartOfMessageCluster(message, previous, isGroupThread)
        val isEndOfMessageCluster = isEndOfMessageCluster(message, next, isGroupThread)
        // Show profile picture and sender name if this is a group thread AND
        // the message is incoming
        if (isGroupThread && !message.isOutgoing) {
            profilePictureContainer.visibility = if (isEndOfMessageCluster) View.VISIBLE else View.INVISIBLE
            profilePictureView.publicKey = senderSessionID
            profilePictureView.glide = glide
            profilePictureView.update()
            if (thread.isOpenGroupRecipient) {
                val openGroup = DatabaseFactory.getLokiThreadDatabase(context).getOpenGroupChat(threadID)!!
                val isModerator = OpenGroupAPIV2.isUserModerator(senderSessionID, openGroup.room, openGroup.server)
                moderatorIconImageView.visibility = if (isModerator) View.VISIBLE else View.INVISIBLE
            } else {
                moderatorIconImageView.visibility = View.INVISIBLE
            }
            senderNameTextView.isVisible = isStartOfMessageCluster
            val context = if (thread.isOpenGroupRecipient) ContactContext.OPEN_GROUP else ContactContext.REGULAR
            senderNameTextView.text = contactDB.getContactWithSessionID(senderSessionID)?.displayName(context) ?: senderSessionID
        } else {
            profilePictureContainer.visibility = View.GONE
            senderNameTextView.visibility = View.GONE
        }
        // Date break
        val showDateBreak = (previous == null || !DateUtils.isSameDay(message.timestamp, previous.timestamp))
        dateBreakTextView.isVisible = showDateBreak
        dateBreakTextView.text = if (showDateBreak) DateUtils.getRelativeDate(context, Locale.getDefault(), message.timestamp) else ""
        // Timestamp
        messageTimestampTextView.text = DateUtils.getExtendedRelativeTimeSpanString(context, Locale.getDefault(), message.timestamp)
        // Margins
        val messageContentContainerLayoutParams = messageContentContainer.layoutParams as LinearLayout.LayoutParams
        if (isGroupThread) {
            messageContentContainerLayoutParams.leftMargin = if (message.isOutgoing) resources.getDimension(R.dimen.very_large_spacing).toInt() else 0
        } else {
            messageContentContainerLayoutParams.leftMargin = if (message.isOutgoing) resources.getDimension(R.dimen.very_large_spacing).toInt()
                else resources.getDimension(R.dimen.medium_spacing).toInt()
        }
        messageContentContainerLayoutParams.rightMargin = if (message.isOutgoing) resources.getDimension(R.dimen.medium_spacing).toInt()
            else resources.getDimension(R.dimen.very_large_spacing).toInt()
        messageContentContainer.layoutParams = messageContentContainerLayoutParams
        // Set inter-message spacing
        setMessageSpacing(isStartOfMessageCluster, isEndOfMessageCluster)
        // Gravity
        val gravity = if (message.isOutgoing) Gravity.RIGHT else Gravity.LEFT
        mainContainer.gravity = gravity or Gravity.BOTTOM
        // Message status indicator
        val iconID = getMessageStatusImage(message)
        if (iconID != null) {
            messageStatusImageView.setImageResource(iconID)
        }
        if (message.isOutgoing) {
            val lastMessageID = DatabaseFactory.getMmsSmsDatabase(context).getLastMessageID(message.threadId)
            messageStatusImageView.isVisible = !message.isSent || message.id == lastMessageID
        } else {
            messageStatusImageView.isVisible = false
        }
        // Calculate max message bubble width
        var maxWidth = screenWidth - messageContentContainerLayoutParams.leftMargin - messageContentContainerLayoutParams.rightMargin
        if (profilePictureContainer.visibility != View.GONE) { maxWidth -= profilePictureContainer.width }
        // Populate content view
<<<<<<< HEAD
        messageContentView.bind(message, isStartOfMessageCluster, isEndOfMessageCluster, glide, maxWidth, thread, searchQuery)
=======
        messageContentView.bind(message, isStartOfMessageCluster, isEndOfMessageCluster, glide, maxWidth, thread)
        onDoubleTap = { messageContentView.onContentDoubleTap?.invoke() }
>>>>>>> f1745448
    }

    private fun setMessageSpacing(isStartOfMessageCluster: Boolean, isEndOfMessageCluster: Boolean) {
        val topPadding = if (isStartOfMessageCluster) R.dimen.conversation_vertical_message_spacing_default else R.dimen.conversation_vertical_message_spacing_collapse
        ViewUtil.setPaddingTop(this, resources.getDimension(topPadding).roundToInt())
        val bottomPadding = if (isEndOfMessageCluster) R.dimen.conversation_vertical_message_spacing_default else R.dimen.conversation_vertical_message_spacing_collapse
        ViewUtil.setPaddingBottom(this, resources.getDimension(bottomPadding).roundToInt())
    }

    private fun isStartOfMessageCluster(current: MessageRecord, previous: MessageRecord?, isGroupThread: Boolean): Boolean {
        return if (isGroupThread) {
            previous == null || previous.isUpdate || !DateUtils.isSameDay(current.timestamp, previous.timestamp)
                || current.recipient.address != previous.recipient.address
        } else {
            previous == null || previous.isUpdate || !DateUtils.isSameDay(current.timestamp, previous.timestamp)
                || current.isOutgoing != previous.isOutgoing
        }
    }

    private fun isEndOfMessageCluster(current: MessageRecord, next: MessageRecord?, isGroupThread: Boolean): Boolean {
        return if (isGroupThread) {
            next == null || next.isUpdate || !DateUtils.isSameDay(current.timestamp, next.timestamp)
                || current.recipient.address != next.recipient.address
        } else {
            next == null || next.isUpdate || !DateUtils.isSameDay(current.timestamp, next.timestamp)
                || current.isOutgoing != next.isOutgoing
        }
    }

    private fun getMessageStatusImage(message: MessageRecord): Int? {
        when {
            !message.isOutgoing -> return null
            message.isFailed -> return R.drawable.ic_error
            message.isPending -> return R.drawable.ic_circle_dot_dot_dot
            message.isRead -> return R.drawable.ic_filled_circle_check
            else -> return R.drawable.ic_circle_check
        }
    }

    private fun handleIsSelectedChanged() {
        background = if (snIsSelected) {
            ColorDrawable(context.resources.getColorWithID(R.color.message_selected, context.theme))
        } else {
            null
        }
    }

    override fun onDraw(canvas: Canvas) {
        if (translationX < 0) {
            val spacing = context.resources.getDimensionPixelSize(R.dimen.small_spacing)
            val threshold = VisibleMessageView.swipeToReplyThreshold
            val iconSize = toPx(24, context.resources)
            val bottomVOffset = paddingBottom + messageStatusImageView.height + (messageContentView.height - iconSize) / 2
            swipeToReplyIconRect.left = messageContentContainer.right + spacing
            swipeToReplyIconRect.top = height - bottomVOffset - iconSize
            swipeToReplyIconRect.right = messageContentContainer.right + iconSize + spacing
            swipeToReplyIconRect.bottom = height - bottomVOffset
            swipeToReplyIcon.bounds = swipeToReplyIconRect
            swipeToReplyIcon.alpha = (255.0f * (min(abs(translationX), threshold) / threshold)).roundToInt()
        } else {
            swipeToReplyIcon.alpha = 0
        }
        swipeToReplyIcon.draw(canvas)
        super.onDraw(canvas)
    }

    fun recycle() {
        profilePictureView.recycle()
        messageContentView.recycle()
    }
    // endregion

    // region Interaction
    override fun onTouchEvent(event: MotionEvent): Boolean {
        when (event.action) {
            MotionEvent.ACTION_DOWN -> onDown(event)
            MotionEvent.ACTION_MOVE -> onMove(event)
            MotionEvent.ACTION_CANCEL -> onCancel(event)
            MotionEvent.ACTION_UP -> onUp(event)
        }
        return true
    }

    private fun onDown(event: MotionEvent) {
        dx = x - event.rawX
        longPressCallback?.let { gestureHandler.removeCallbacks(it) }
        val newLongPressCallback = Runnable { onLongPress() }
        this.longPressCallback = newLongPressCallback
        gestureHandler.postDelayed(newLongPressCallback, VisibleMessageView.longPressDurationThreshold)
        onDownTimestamp = Date().time
    }

    private fun onMove(event: MotionEvent) {
        val translationX = toDp(event.rawX + dx, context.resources)
        if (abs(translationX) < VisibleMessageView.longPressMovementTreshold || snIsSelected) {
            return
        } else {
            longPressCallback?.let { gestureHandler.removeCallbacks(it) }
        }
        // The idea here is to asymptotically approach a maximum drag distance
        val damping = 50.0f
        val sign = -1.0f
        val x = (damping * (sqrt(abs(translationX)) / sqrt(damping))) * sign
        this.translationX = x
        this.dateBreakTextView.translationX = -x // Bit of a hack to keep the date break text view from moving
        postInvalidate() // Ensure onDraw(canvas:) is called
        if (abs(x) > VisibleMessageView.swipeToReplyThreshold && abs(previousTranslationX) < VisibleMessageView.swipeToReplyThreshold) {
            if (Build.VERSION.SDK_INT >= Build.VERSION_CODES.M) {
                performHapticFeedback(HapticFeedbackConstants.CONTEXT_CLICK)
            } else {
                performHapticFeedback(HapticFeedbackConstants.LONG_PRESS)
            }
        }
        previousTranslationX = x
    }

    private fun onCancel(event: MotionEvent) {
        if (abs(translationX) > VisibleMessageView.swipeToReplyThreshold) {
            onSwipeToReply?.invoke()
        }
        longPressCallback?.let { gestureHandler.removeCallbacks(it) }
        resetPosition()
    }

    private fun onUp(event: MotionEvent) {
        if (abs(translationX) > VisibleMessageView.swipeToReplyThreshold) {
            onSwipeToReply?.invoke()
        } else if ((Date().time - onDownTimestamp) < VisibleMessageView.longPressDurationThreshold) {
            longPressCallback?.let { gestureHandler.removeCallbacks(it) }
            val pressCallback = this.pressCallback
            if (pressCallback != null) {
                // If we're here and pressCallback isn't null, it means that we tapped again within
                // maxDoubleTapInterval ms and we should count this as a double tap
                gestureHandler.removeCallbacks(pressCallback)
                this.pressCallback = null
                onDoubleTap?.invoke()
            } else {
                val newPressCallback = Runnable { onPress(event.rawX.toInt(), event.rawY.toInt()) }
                this.pressCallback = newPressCallback
                gestureHandler.postDelayed(newPressCallback, VisibleMessageView.maxDoubleTapInterval)
            }
        }
        resetPosition()
    }

    private fun resetPosition() {
        animate()
            .translationX(0.0f)
            .setDuration(150)
            .setUpdateListener {
                postInvalidate() // Ensure onDraw(canvas:) is called
            }
            .start()
        // Bit of a hack to keep the date break text view from moving
        dateBreakTextView.animate()
            .translationX(0.0f)
            .setDuration(150)
            .start()
    }

    private fun onLongPress() {
        performHapticFeedback(HapticFeedbackConstants.LONG_PRESS)
        onLongPress?.invoke()
    }

    fun onContentClick(rawRect: Rect) {
        messageContentView.onContentClick?.invoke(rawRect)
    }

    private fun onPress(rawX: Int, rawY: Int) {
        onPress?.invoke(rawX, rawY)
        pressCallback = null
    }
    // endregion
}<|MERGE_RESOLUTION|>--- conflicted
+++ resolved
@@ -138,12 +138,8 @@
         var maxWidth = screenWidth - messageContentContainerLayoutParams.leftMargin - messageContentContainerLayoutParams.rightMargin
         if (profilePictureContainer.visibility != View.GONE) { maxWidth -= profilePictureContainer.width }
         // Populate content view
-<<<<<<< HEAD
         messageContentView.bind(message, isStartOfMessageCluster, isEndOfMessageCluster, glide, maxWidth, thread, searchQuery)
-=======
-        messageContentView.bind(message, isStartOfMessageCluster, isEndOfMessageCluster, glide, maxWidth, thread)
         onDoubleTap = { messageContentView.onContentDoubleTap?.invoke() }
->>>>>>> f1745448
     }
 
     private fun setMessageSpacing(isStartOfMessageCluster: Boolean, isEndOfMessageCluster: Boolean) {
