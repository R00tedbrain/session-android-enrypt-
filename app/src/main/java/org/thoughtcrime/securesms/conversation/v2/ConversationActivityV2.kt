--- conflicted
+++ resolved
@@ -20,10 +20,6 @@
 import android.widget.Toast
 import androidx.activity.viewModels
 import androidx.annotation.DimenRes
-<<<<<<< HEAD
-=======
-import androidx.appcompat.app.AlertDialog
->>>>>>> 6edf0d46
 import androidx.core.view.isVisible
 import androidx.fragment.app.DialogFragment
 import androidx.lifecycle.Observer
@@ -73,7 +69,8 @@
 import org.session.libsignal.utilities.Log
 import org.session.libsignal.utilities.guava.Optional
 import org.session.libsignal.utilities.hexEncodedPrivateKey
-import org.thoughtcrime.securesms.*
+import org.thoughtcrime.securesms.ApplicationContext
+import org.thoughtcrime.securesms.PassphraseRequiredActionBarActivity
 import org.thoughtcrime.securesms.attachments.ScreenshotObserver
 import org.thoughtcrime.securesms.audio.AudioRecorder
 import org.thoughtcrime.securesms.contacts.SelectContactsActivity.Companion.selectedContactsKey
@@ -114,6 +111,8 @@
 import org.thoughtcrime.securesms.permissions.Permissions
 import org.thoughtcrime.securesms.reactions.ReactionsDialogFragment
 import org.thoughtcrime.securesms.reactions.any.ReactWithAnyEmojiDialogFragment
+import org.thoughtcrime.securesms.showExpirationDialog
+import org.thoughtcrime.securesms.showSessionDialog
 import org.thoughtcrime.securesms.util.*
 import java.lang.ref.WeakReference
 import java.util.*
@@ -967,22 +966,11 @@
     }
 
     override fun block(deleteThread: Boolean) {
-<<<<<<< HEAD
         showSessionDialog {
             title(R.string.RecipientPreferenceActivity_block_this_contact_question)
             text(R.string.RecipientPreferenceActivity_you_will_no_longer_receive_messages_and_calls_from_this_contact)
             destructiveButton(R.string.RecipientPreferenceActivity_block, R.string.AccessibilityId_block_confirm) {
-                viewModel.block()
-=======
-        val title = R.string.RecipientPreferenceActivity_block_this_contact_question
-        val message = R.string.RecipientPreferenceActivity_you_will_no_longer_receive_messages_and_calls_from_this_contact
-        val dialog = AlertDialog.Builder(this)
-            .setTitle(title)
-            .setMessage(message)
-            .setNegativeButton(android.R.string.cancel, null)
-            .setPositiveButton(R.string.RecipientPreferenceActivity_block) { _, _ ->
                 viewModel.block(this@ConversationActivityV2)
->>>>>>> 6edf0d46
                 if (deleteThread) {
                     viewModel.deleteThread()
                     finish()
@@ -1021,35 +1009,22 @@
             val message = ExpirationTimerUpdate(expirationTime)
             message.recipient = thread.address.serialize()
             message.sentTimestamp = SnodeAPI.nowWithOffset
-            ApplicationContext.getInstance(this)
-                .expiringMessageManager.setExpirationTimer(message)
+            ApplicationContext.getInstance(this).expiringMessageManager.setExpirationTimer(message)
             MessageSender.send(message, thread.address)
             invalidateOptionsMenu()
         }
     }
 
     override fun unblock() {
-<<<<<<< HEAD
         showSessionDialog {
             title(R.string.ConversationActivity_unblock_this_contact_question)
             text(R.string.ConversationActivity_you_will_once_again_be_able_to_receive_messages_and_calls_from_this_contact)
             destructiveButton(
                 R.string.ConversationActivity_unblock,
                 R.string.AccessibilityId_block_confirm
-            ) { viewModel.unblock() }
+            ) { viewModel.unblock(this@ConversationActivityV2) }
             cancelButton()
         }
-=======
-        val title = R.string.ConversationActivity_unblock_this_contact_question
-        val message = R.string.ConversationActivity_you_will_once_again_be_able_to_receive_messages_and_calls_from_this_contact
-        AlertDialog.Builder(this)
-            .setTitle(title)
-            .setMessage(message)
-            .setNegativeButton(android.R.string.cancel, null)
-            .setPositiveButton(R.string.ConversationActivity_unblock) { _, _ ->
-                viewModel.unblock(this@ConversationActivityV2)
-            }.show()
->>>>>>> 6edf0d46
     }
 
     // `position` is the adapter position; not the visual position
