--- conflicted
+++ resolved
@@ -8,23 +8,15 @@
 import org.session.libsession.messaging.jobs.Job
 import org.session.libsession.messaging.jobs.JobQueue
 import org.session.libsession.messaging.jobs.MessageSendJob
-<<<<<<< HEAD
-import org.session.libsession.messaging.messages.signal.*
-=======
 import org.session.libsession.messaging.messages.control.ConfigurationMessage
 import org.session.libsession.messaging.messages.signal.*
 import org.session.libsession.messaging.messages.signal.IncomingTextMessage
->>>>>>> 5debd8f7
 import org.session.libsession.messaging.messages.visible.Attachment
 import org.session.libsession.messaging.messages.visible.VisibleMessage
 import org.session.libsession.messaging.opengroups.OpenGroup
 import org.session.libsession.messaging.sending_receiving.attachments.AttachmentId
-<<<<<<< HEAD
-import org.session.libsession.messaging.sending_receiving.attachments.PointerAttachment
+import org.session.libsession.messaging.sending_receiving.attachments.DatabaseAttachment
 import org.session.libsession.messaging.sending_receiving.dataextraction.DataExtractionNotificationInfoMessage
-=======
-import org.session.libsession.messaging.sending_receiving.attachments.DatabaseAttachment
->>>>>>> 5debd8f7
 import org.session.libsession.messaging.sending_receiving.linkpreview.LinkPreview
 import org.session.libsession.messaging.sending_receiving.quotes.QuoteModel
 import org.session.libsession.messaging.threads.Address
@@ -41,12 +33,7 @@
 import org.session.libsignal.service.api.messages.SignalServiceAttachmentPointer
 import org.session.libsignal.service.api.messages.SignalServiceGroup
 import org.session.libsignal.service.internal.push.SignalServiceProtos
-<<<<<<< HEAD
-import org.session.libsignal.service.loki.api.opengroups.PublicChat
-import org.session.libsignal.utilities.logging.Log
-=======
 import org.thoughtcrime.securesms.ApplicationContext
->>>>>>> 5debd8f7
 import org.thoughtcrime.securesms.database.helpers.SQLCipherOpenHelper
 import org.thoughtcrime.securesms.jobs.RetrieveProfileAvatarJob
 import org.thoughtcrime.securesms.loki.database.LokiThreadDatabase
@@ -153,40 +140,6 @@
             val linkPreviews: Optional<List<LinkPreview>> = if (linkPreview.isEmpty()) Optional.absent() else Optional.of(linkPreview.mapNotNull { it!! })
             val mmsDatabase = DatabaseFactory.getMmsDatabase(context)
             val insertResult = if (message.sender == getUserPublicKey()) {
-<<<<<<< HEAD
-                val targetAddress = if (message.syncTarget != null) {
-                    Address.fromSerialized(message.syncTarget!!)
-                } else {
-                    if (group.isPresent) {
-                        Address.fromSerialized(GroupUtil.getEncodedId(group.get()))
-                    } else {
-                        Log.d("Loki", "Cannot handle message from self.")
-                        return null
-                    }
-                }
-                val attachments = message.attachmentIDs.mapNotNull {
-                    DatabaseFactory.getAttachmentProvider(context).getSignalAttachmentPointer(it)
-                }.mapNotNull {
-                    PointerAttachment.forPointer(Optional.of(it)).orNull()
-                }
-                val mediaMessage = OutgoingMediaMessage.from(message, Recipient.from(context, targetAddress, false), attachments, quote.orNull(), linkPreviews.orNull().firstOrNull())
-                mmsDatabase.insertSecureDecryptedMessageOutbox(mediaMessage, message.threadID
-                        ?: -1, message.sentTimestamp!!)
-            } else {
-                // It seems like we have replaced SignalServiceAttachment with SessionServiceAttachment
-                val attachments: Optional<List<SignalServiceAttachment>> = Optional.of(message.attachmentIDs.mapNotNull {
-                    DatabaseFactory.getAttachmentProvider(context).getSignalAttachmentPointer(it)
-                })
-                // FIXME deal with DataExtraction parameter
-                val mediaMessage = IncomingMediaMessage.from(message, senderAddress, senderRecipient.expireMessages * 1000L, group, attachments, quote, linkPreviews, Optional.absent())
-                if (group.isPresent) {
-                    mmsDatabase.insertSecureDecryptedMessageInbox(mediaMessage, message.threadID
-                            ?: -1, message.sentTimestamp!!)
-                } else {
-                    mmsDatabase.insertSecureDecryptedMessageInbox(mediaMessage, message.threadID
-                            ?: -1)
-=======
-
                 val mediaMessage = OutgoingMediaMessage.from(message, targetRecipient, pointerAttachments, quote.orNull(), linkPreviews.orNull()?.firstOrNull())
                 mmsDatabase.beginTransaction()
                 mmsDatabase.insertSecureDecryptedMessageOutbox(mediaMessage, message.threadID ?: -1, message.sentTimestamp!!)
@@ -194,9 +147,9 @@
                 // It seems like we have replaced SignalServiceAttachment with SessionServiceAttachment
                 val signalServiceAttachments = attachments.mapNotNull {
                     it.toSignalPointer()
->>>>>>> 5debd8f7
                 }
-                val mediaMessage = IncomingMediaMessage.from(message, senderAddress, targetRecipient.expireMessages * 1000L, group, signalServiceAttachments, quote, linkPreviews)
+                //TODO deal with data extraction instead of Optional.absent()
+                val mediaMessage = IncomingMediaMessage.from(message, senderAddress, targetRecipient.expireMessages * 1000L, group, signalServiceAttachments, quote, linkPreviews, Optional.absent())
                 mmsDatabase.beginTransaction()
                 mmsDatabase.insertSecureDecryptedMessageInbox(mediaMessage, message.threadID ?: -1, message.receivedTimestamp ?: 0)
             }
@@ -208,24 +161,8 @@
         } else {
             val smsDatabase = DatabaseFactory.getSmsDatabase(context)
             val insertResult = if (message.sender == getUserPublicKey()) {
-<<<<<<< HEAD
-                val targetAddress = if (message.syncTarget != null) {
-                    Address.fromSerialized(message.syncTarget!!)
-                } else {
-                    if (group.isPresent) {
-                        Address.fromSerialized(GroupUtil.getEncodedId(group.get()))
-                    } else {
-                        Log.d("Loki", "Cannot handle message from self.")
-                        return null
-                    }
-                }
-                val textMessage = OutgoingTextMessage.from(message, Recipient.from(context, targetAddress, false))
-                smsDatabase.insertMessageOutbox(message.threadID
-                        ?: -1, textMessage, message.sentTimestamp!!)
-=======
                 val textMessage = OutgoingTextMessage.from(message, targetRecipient)
                 smsDatabase.insertMessageOutbox(message.threadID ?: -1, textMessage, message.sentTimestamp!!)
->>>>>>> 5debd8f7
             } else {
                 val textMessage = IncomingTextMessage.from(message, senderAddress, group, targetRecipient.expireMessages * 1000L)
                 val encrypted = IncomingEncryptedMessage(textMessage, textMessage.messageBody)
