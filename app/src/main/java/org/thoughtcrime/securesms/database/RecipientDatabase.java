package org.thoughtcrime.securesms.database;

import static org.session.libsession.utilities.GroupUtil.OPEN_GROUP_PREFIX;

import android.content.ContentValues;
import android.content.Context;
import android.database.Cursor;

import androidx.annotation.NonNull;
import androidx.annotation.Nullable;

import com.annimon.stream.Stream;

import net.zetetic.database.sqlcipher.SQLiteDatabase;

import org.session.libsession.utilities.Address;
import org.session.libsession.utilities.MaterialColor;
import org.session.libsession.utilities.Util;
import org.session.libsession.utilities.recipients.Recipient;
import org.session.libsession.utilities.recipients.Recipient.RecipientSettings;
import org.session.libsession.utilities.recipients.Recipient.RegisteredState;
import org.session.libsession.utilities.recipients.Recipient.UnidentifiedAccessMode;
import org.session.libsignal.utilities.Base64;
import org.session.libsignal.utilities.Log;
import org.session.libsignal.utilities.guava.Optional;
import org.thoughtcrime.securesms.database.helpers.SQLCipherOpenHelper;

import java.io.Closeable;
import java.io.IOException;
import java.util.ArrayList;
import java.util.List;

public class RecipientDatabase extends Database {

  private static final String TAG = RecipientDatabase.class.getSimpleName();

          static final String TABLE_NAME               = "recipient_preferences";
          static final String ID                       = "_id";
  public  static final String ADDRESS                  = "recipient_ids";
          static final String BLOCK                    = "block";
          static final String APPROVED                 = "approved";
  private static final String APPROVED_ME              = "approved_me";
  private static final String NOTIFICATION             = "notification";
  private static final String VIBRATE                  = "vibrate";
  private static final String MUTE_UNTIL               = "mute_until";
  private static final String COLOR                    = "color";
  private static final String SEEN_INVITE_REMINDER     = "seen_invite_reminder";
  private static final String DEFAULT_SUBSCRIPTION_ID  = "default_subscription_id";
          static final String EXPIRE_MESSAGES          = "expire_messages";
  private static final String DISAPPEARING_STATE       = "disappearing_state";
  private static final String REGISTERED               = "registered";
  private static final String PROFILE_KEY              = "profile_key";
  private static final String SYSTEM_DISPLAY_NAME      = "system_display_name";
  private static final String SYSTEM_PHOTO_URI         = "system_contact_photo";
  private static final String SYSTEM_PHONE_LABEL       = "system_phone_label";
  private static final String SYSTEM_CONTACT_URI       = "system_contact_uri";
  private static final String SIGNAL_PROFILE_NAME      = "signal_profile_name";
  private static final String SIGNAL_PROFILE_AVATAR    = "signal_profile_avatar";
  private static final String PROFILE_SHARING          = "profile_sharing_approval";
  private static final String CALL_RINGTONE            = "call_ringtone";
  private static final String CALL_VIBRATE             = "call_vibrate";
  private static final String NOTIFICATION_CHANNEL     = "notification_channel";
  private static final String UNIDENTIFIED_ACCESS_MODE = "unidentified_access_mode";
  private static final String FORCE_SMS_SELECTION      = "force_sms_selection";
  private static final String NOTIFY_TYPE              = "notify_type"; // all, mentions only, none
  private static final String WRAPPER_HASH             = "wrapper_hash";
  private static final String BLOCKS_COMMUNITY_MESSAGE_REQUESTS = "blocks_community_message_requests";

  private static final String[] RECIPIENT_PROJECTION = new String[] {
      BLOCK, APPROVED, APPROVED_ME, NOTIFICATION, CALL_RINGTONE, VIBRATE, CALL_VIBRATE, MUTE_UNTIL, COLOR, SEEN_INVITE_REMINDER, DEFAULT_SUBSCRIPTION_ID, EXPIRE_MESSAGES, REGISTERED,
      PROFILE_KEY, SYSTEM_DISPLAY_NAME, SYSTEM_PHOTO_URI, SYSTEM_PHONE_LABEL, SYSTEM_CONTACT_URI,
      SIGNAL_PROFILE_NAME, SIGNAL_PROFILE_AVATAR, PROFILE_SHARING, NOTIFICATION_CHANNEL,
      UNIDENTIFIED_ACCESS_MODE,
<<<<<<< HEAD
      FORCE_SMS_SELECTION, NOTIFY_TYPE, DISAPPEARING_STATE, WRAPPER_HASH
=======
      FORCE_SMS_SELECTION, NOTIFY_TYPE, WRAPPER_HASH, BLOCKS_COMMUNITY_MESSAGE_REQUESTS
>>>>>>> 2466d9b4
  };

  static final List<String> TYPED_RECIPIENT_PROJECTION = Stream.of(RECIPIENT_PROJECTION)
                                                               .map(columnName -> TABLE_NAME + "." + columnName)
                                                               .toList();

  public static final String CREATE_TABLE =
      "CREATE TABLE " + TABLE_NAME +
          " (" + ID + " INTEGER PRIMARY KEY, " +
          ADDRESS + " TEXT UNIQUE, " +
          BLOCK + " INTEGER DEFAULT 0," +
          NOTIFICATION + " TEXT DEFAULT NULL, " +
          VIBRATE + " INTEGER DEFAULT " + Recipient.VibrateState.DEFAULT.getId() + ", " +
          MUTE_UNTIL + " INTEGER DEFAULT 0, " +
          COLOR + " TEXT DEFAULT NULL, " +
          SEEN_INVITE_REMINDER + " INTEGER DEFAULT 0, " +
          DEFAULT_SUBSCRIPTION_ID + " INTEGER DEFAULT -1, " +
          EXPIRE_MESSAGES + " INTEGER DEFAULT 0, " +
          REGISTERED + " INTEGER DEFAULT 0, " +
          SYSTEM_DISPLAY_NAME + " TEXT DEFAULT NULL, " +
          SYSTEM_PHOTO_URI + " TEXT DEFAULT NULL, " +
          SYSTEM_PHONE_LABEL + " TEXT DEFAULT NULL, " +
          SYSTEM_CONTACT_URI + " TEXT DEFAULT NULL, " +
          PROFILE_KEY + " TEXT DEFAULT NULL, " +
          SIGNAL_PROFILE_NAME + " TEXT DEFAULT NULL, " +
          SIGNAL_PROFILE_AVATAR + " TEXT DEFAULT NULL, " +
          PROFILE_SHARING + " INTEGER DEFAULT 0, " +
          CALL_RINGTONE + " TEXT DEFAULT NULL, " +
          CALL_VIBRATE + " INTEGER DEFAULT " + Recipient.VibrateState.DEFAULT.getId() + ", " +
          NOTIFICATION_CHANNEL + " TEXT DEFAULT NULL, " +
          UNIDENTIFIED_ACCESS_MODE + " INTEGER DEFAULT 0, " +
          FORCE_SMS_SELECTION + " INTEGER DEFAULT 0);";

  public static String getCreateNotificationTypeCommand() {
    return "ALTER TABLE "+ TABLE_NAME + " " +
            "ADD COLUMN " + NOTIFY_TYPE + " INTEGER DEFAULT 0;";
  }

  public static String getCreateApprovedCommand() {
    return "ALTER TABLE "+ TABLE_NAME + " " +
            "ADD COLUMN " + APPROVED + " INTEGER DEFAULT 0;";
  }

  public static String getCreateApprovedMeCommand() {
    return "ALTER TABLE "+ TABLE_NAME + " " +
            "ADD COLUMN " + APPROVED_ME + " INTEGER DEFAULT 0;";
  }

  public static String getUpdateApprovedCommand() {
    return "UPDATE "+ TABLE_NAME + " " +
            "SET " + APPROVED + " = 1, " + APPROVED_ME + " = 1 " +
            "WHERE " + ADDRESS + " NOT LIKE '" + OPEN_GROUP_PREFIX + "%'";
  }

  public static String getUpdateResetApprovedCommand() {
    return "UPDATE "+ TABLE_NAME + " " +
            "SET " + APPROVED + " = 0, " + APPROVED_ME + " = 0 " +
            "WHERE " + ADDRESS + " NOT LIKE '" + OPEN_GROUP_PREFIX + "%'";
  }

  public static String getUpdateApprovedSelectConversations() {
    return "UPDATE "+ TABLE_NAME + " SET "+APPROVED+" = 1, "+APPROVED_ME+" = 1 "+
            "WHERE "+ADDRESS+ " NOT LIKE '"+OPEN_GROUP_PREFIX+"%' " +
            "AND ("+ADDRESS+" IN (SELECT "+ThreadDatabase.TABLE_NAME+"."+ThreadDatabase.ADDRESS+" FROM "+ThreadDatabase.TABLE_NAME+" WHERE ("+ThreadDatabase.MESSAGE_COUNT+" != 0) "+
            "OR "+ADDRESS+" IN (SELECT "+GroupDatabase.TABLE_NAME+"."+GroupDatabase.ADMINS+" FROM "+GroupDatabase.TABLE_NAME+")))";
  }

  public static String getCreateDisappearingStateCommand() {
    return "ALTER TABLE "+ TABLE_NAME + " " +
            "ADD COLUMN " + DISAPPEARING_STATE + " INTEGER DEFAULT 0;";
  }

  public static String getAddWrapperHash() {
    return "ALTER TABLE "+TABLE_NAME+" "+
            "ADD COLUMN "+WRAPPER_HASH+" TEXT DEFAULT NULL;";
  }

  public static String getAddBlocksCommunityMessageRequests() {
    return "ALTER TABLE "+TABLE_NAME+" "+
            "ADD COLUMN "+BLOCKS_COMMUNITY_MESSAGE_REQUESTS+" INT DEFAULT 0;";
  }

  public static final int NOTIFY_TYPE_ALL = 0;
  public static final int NOTIFY_TYPE_MENTIONS = 1;
  public static final int NOTIFY_TYPE_NONE = 2;

  public RecipientDatabase(Context context, SQLCipherOpenHelper databaseHelper) {
    super(context, databaseHelper);
  }

  public RecipientReader getRecipientsWithNotificationChannels() {
    SQLiteDatabase database = databaseHelper.getReadableDatabase();
    Cursor         cursor   = database.query(TABLE_NAME, new String[] {ID, ADDRESS}, NOTIFICATION_CHANNEL  + " NOT NULL",
                                             null, null, null, null, null);

    return new RecipientReader(context, cursor);
  }

  public Optional<RecipientSettings> getRecipientSettings(@NonNull Address address) {
    SQLiteDatabase database = databaseHelper.getReadableDatabase();

    try (Cursor cursor = database.query(TABLE_NAME, null, ADDRESS + " = ?", new String[]{address.serialize()}, null, null, null)) {

      if (cursor != null && cursor.moveToNext()) {
        return getRecipientSettings(cursor);
      }

      return Optional.absent();
    }
  }

  Optional<RecipientSettings> getRecipientSettings(@NonNull Cursor cursor) {
    boolean blocked                = cursor.getInt(cursor.getColumnIndexOrThrow(BLOCK))                == 1;
    boolean approved               = cursor.getInt(cursor.getColumnIndexOrThrow(APPROVED))             == 1;
    boolean approvedMe             = cursor.getInt(cursor.getColumnIndexOrThrow(APPROVED_ME))          == 1;
    String  messageRingtone        = cursor.getString(cursor.getColumnIndexOrThrow(NOTIFICATION));
    String  callRingtone           = cursor.getString(cursor.getColumnIndexOrThrow(CALL_RINGTONE));
    int     disappearingState      = cursor.getInt(cursor.getColumnIndexOrThrow(DISAPPEARING_STATE));
    int     messageVibrateState    = cursor.getInt(cursor.getColumnIndexOrThrow(VIBRATE));
    int     callVibrateState       = cursor.getInt(cursor.getColumnIndexOrThrow(CALL_VIBRATE));
    long    muteUntil              = cursor.getLong(cursor.getColumnIndexOrThrow(MUTE_UNTIL));
    int     notifyType             = cursor.getInt(cursor.getColumnIndexOrThrow(NOTIFY_TYPE));
    String  serializedColor        = cursor.getString(cursor.getColumnIndexOrThrow(COLOR));
    int     defaultSubscriptionId  = cursor.getInt(cursor.getColumnIndexOrThrow(DEFAULT_SUBSCRIPTION_ID));
    int     expireMessages         = cursor.getInt(cursor.getColumnIndexOrThrow(EXPIRE_MESSAGES));
    int     registeredState        = cursor.getInt(cursor.getColumnIndexOrThrow(REGISTERED));
    String  profileKeyString       = cursor.getString(cursor.getColumnIndexOrThrow(PROFILE_KEY));
    String  systemDisplayName      = cursor.getString(cursor.getColumnIndexOrThrow(SYSTEM_DISPLAY_NAME));
    String  systemContactPhoto     = cursor.getString(cursor.getColumnIndexOrThrow(SYSTEM_PHOTO_URI));
    String  systemPhoneLabel       = cursor.getString(cursor.getColumnIndexOrThrow(SYSTEM_PHONE_LABEL));
    String  systemContactUri       = cursor.getString(cursor.getColumnIndexOrThrow(SYSTEM_CONTACT_URI));
    String  signalProfileName      = cursor.getString(cursor.getColumnIndexOrThrow(SIGNAL_PROFILE_NAME));
    String  signalProfileAvatar    = cursor.getString(cursor.getColumnIndexOrThrow(SIGNAL_PROFILE_AVATAR));
    boolean profileSharing         = cursor.getInt(cursor.getColumnIndexOrThrow(PROFILE_SHARING))      == 1;
    String  notificationChannel    = cursor.getString(cursor.getColumnIndexOrThrow(NOTIFICATION_CHANNEL));
    int     unidentifiedAccessMode = cursor.getInt(cursor.getColumnIndexOrThrow(UNIDENTIFIED_ACCESS_MODE));
    boolean forceSmsSelection      = cursor.getInt(cursor.getColumnIndexOrThrow(FORCE_SMS_SELECTION))  == 1;
    String  wrapperHash            = cursor.getString(cursor.getColumnIndexOrThrow(WRAPPER_HASH));
    boolean blocksCommunityMessageRequests = cursor.getInt(cursor.getColumnIndexOrThrow(BLOCKS_COMMUNITY_MESSAGE_REQUESTS)) == 1;

    MaterialColor color;
    byte[] profileKey = null;

    try {
      color = serializedColor == null ? null : MaterialColor.fromSerialized(serializedColor);
    } catch (MaterialColor.UnknownColorException e) {
      Log.w(TAG, e);
      color = null;
    }

    if (profileKeyString != null) {
      try {
        profileKey = Base64.decode(profileKeyString);
      } catch (IOException e) {
        Log.w(TAG, e);
        profileKey = null;
      }
    }

    return Optional.of(new RecipientSettings(blocked, approved, approvedMe, muteUntil,
                                             notifyType,
                                             Recipient.DisappearingState.fromId(disappearingState),
                                             Recipient.VibrateState.fromId(messageVibrateState),
                                             Recipient.VibrateState.fromId(callVibrateState),
                                             Util.uri(messageRingtone), Util.uri(callRingtone),
                                             color, defaultSubscriptionId, expireMessages,
                                             Recipient.RegisteredState.fromId(registeredState),
                                             profileKey, systemDisplayName, systemContactPhoto,
                                             systemPhoneLabel, systemContactUri,
                                             signalProfileName, signalProfileAvatar, profileSharing,
                                             notificationChannel, Recipient.UnidentifiedAccessMode.fromMode(unidentifiedAccessMode),
                                             forceSmsSelection, wrapperHash, blocksCommunityMessageRequests));
  }

  public void setColor(@NonNull Recipient recipient, @NonNull MaterialColor color) {
    ContentValues values = new ContentValues();
    values.put(COLOR, color.serialize());
    updateOrInsert(recipient.getAddress(), values);
    recipient.resolve().setColor(color);
    notifyRecipientListeners();
  }

  public void setDefaultSubscriptionId(@NonNull Recipient recipient, int defaultSubscriptionId) {
    ContentValues values = new ContentValues();
    values.put(DEFAULT_SUBSCRIPTION_ID, defaultSubscriptionId);
    updateOrInsert(recipient.getAddress(), values);
    recipient.resolve().setDefaultSubscriptionId(Optional.of(defaultSubscriptionId));
    notifyRecipientListeners();
  }

  public void setForceSmsSelection(@NonNull Recipient recipient, boolean forceSmsSelection) {
    ContentValues contentValues = new ContentValues(1);
    contentValues.put(FORCE_SMS_SELECTION, forceSmsSelection ? 1 : 0);
    updateOrInsert(recipient.getAddress(), contentValues);
    recipient.resolve().setForceSmsSelection(forceSmsSelection);
    notifyRecipientListeners();
  }

  public boolean getApproved(@NonNull Address address) {
    SQLiteDatabase db = getReadableDatabase();
    try (Cursor cursor = db.query(TABLE_NAME, new String[]{APPROVED}, ADDRESS + " = ?", new String[]{address.serialize()}, null, null, null)) {
      if (cursor != null && cursor.moveToNext()) {
        return cursor.getInt(cursor.getColumnIndexOrThrow(APPROVED)) == 1;
      }
    }
    return false;
  }

  public void setRecipientHash(@NonNull Recipient recipient, String recipientHash) {
    ContentValues values = new ContentValues();
    values.put(WRAPPER_HASH, recipientHash);
    updateOrInsert(recipient.getAddress(), values);
    recipient.resolve().setWrapperHash(recipientHash);
    notifyRecipientListeners();
  }

  public void setApproved(@NonNull Recipient recipient, boolean approved) {
    ContentValues values = new ContentValues();
    values.put(APPROVED, approved ? 1 : 0);
    updateOrInsert(recipient.getAddress(), values);
    recipient.resolve().setApproved(approved);
    notifyRecipientListeners();
  }

  public void setApprovedMe(@NonNull Recipient recipient, boolean approvedMe) {
    ContentValues values = new ContentValues();
    values.put(APPROVED_ME, approvedMe ? 1 : 0);
    updateOrInsert(recipient.getAddress(), values);
    recipient.resolve().setHasApprovedMe(approvedMe);
    notifyRecipientListeners();
  }

  public void setBlocked(@NonNull Iterable<Recipient> recipients, boolean blocked) {
    SQLiteDatabase db = getWritableDatabase();
    db.beginTransaction();
    try {
      ContentValues values = new ContentValues();
      values.put(BLOCK, blocked ? 1 : 0);
      for (Recipient recipient : recipients) {
        db.update(TABLE_NAME, values, ADDRESS + " = ?", new String[]{recipient.getAddress().serialize()});
        recipient.resolve().setBlocked(blocked);
      }
      db.setTransactionSuccessful();
    } finally {
      db.endTransaction();
    }
    notifyRecipientListeners();
  }

  public void setMuted(@NonNull Recipient recipient, long until) {
    ContentValues values = new ContentValues();
    values.put(MUTE_UNTIL, until);
    updateOrInsert(recipient.getAddress(), values);
    recipient.resolve().setMuted(until);
    notifyRecipientListeners();
  }

  /**
   *
   * @param recipient to modify notifications for
   * @param notifyType the new notification type {@link #NOTIFY_TYPE_ALL}, {@link #NOTIFY_TYPE_MENTIONS} or {@link #NOTIFY_TYPE_NONE}
   */
  public void setNotifyType(@NonNull Recipient recipient, int notifyType) {
    ContentValues values = new ContentValues();
    values.put(NOTIFY_TYPE, notifyType);
    updateOrInsert(recipient.getAddress(), values);
    recipient.resolve().setNotifyType(notifyType);
    notifyConversationListListeners();
    notifyRecipientListeners();
  }

  public void setUnidentifiedAccessMode(@NonNull Recipient recipient, @NonNull UnidentifiedAccessMode unidentifiedAccessMode) {
    ContentValues values = new ContentValues(1);
    values.put(UNIDENTIFIED_ACCESS_MODE, unidentifiedAccessMode.getMode());
    updateOrInsert(recipient.getAddress(), values);
    recipient.resolve().setUnidentifiedAccessMode(unidentifiedAccessMode);
    notifyRecipientListeners();
  }

  public void setProfileKey(@NonNull Recipient recipient, @Nullable byte[] profileKey) {
    ContentValues values = new ContentValues(1);
    values.put(PROFILE_KEY, profileKey == null ? null : Base64.encodeBytes(profileKey));
    updateOrInsert(recipient.getAddress(), values);
    recipient.resolve().setProfileKey(profileKey);
    notifyRecipientListeners();
  }

  public void setProfileAvatar(@NonNull Recipient recipient, @Nullable String profileAvatar) {
    ContentValues contentValues = new ContentValues(1);
    contentValues.put(SIGNAL_PROFILE_AVATAR, profileAvatar);
    updateOrInsert(recipient.getAddress(), contentValues);
    recipient.resolve().setProfileAvatar(profileAvatar);
    notifyRecipientListeners();
  }

  public void setProfileName(@NonNull Recipient recipient, @Nullable String profileName) {
    ContentValues contentValues = new ContentValues(1);
    contentValues.put(SYSTEM_DISPLAY_NAME, profileName);
    updateOrInsert(recipient.getAddress(), contentValues);
    recipient.resolve().setName(profileName);
    recipient.resolve().setProfileName(profileName);
    notifyRecipientListeners();
  }

  public void setProfileSharing(@NonNull Recipient recipient, boolean enabled) {
    ContentValues contentValues = new ContentValues(1);
    contentValues.put(PROFILE_SHARING, enabled ? 1 : 0);
    updateOrInsert(recipient.getAddress(), contentValues);
    recipient.setProfileSharing(enabled);
    notifyRecipientListeners();
  }

  public void setNotificationChannel(@NonNull Recipient recipient, @Nullable String notificationChannel) {
    ContentValues contentValues = new ContentValues(1);
    contentValues.put(NOTIFICATION_CHANNEL, notificationChannel);
    updateOrInsert(recipient.getAddress(), contentValues);
    recipient.setNotificationChannel(notificationChannel);
    notifyRecipientListeners();
  }

  public void setRegistered(@NonNull Recipient recipient, RegisteredState registeredState) {
    ContentValues contentValues = new ContentValues(1);
    contentValues.put(REGISTERED, registeredState.getId());
    updateOrInsert(recipient.getAddress(), contentValues);
    recipient.setRegistered(registeredState);
    notifyRecipientListeners();
  }

  public void setBlocksCommunityMessageRequests(@NonNull Recipient recipient, boolean isBlocked) {
    ContentValues contentValues = new ContentValues(1);
    contentValues.put(BLOCKS_COMMUNITY_MESSAGE_REQUESTS, isBlocked ? 1 : 0);
    updateOrInsert(recipient.getAddress(), contentValues);
    recipient.resolve().setBlocksCommunityMessageRequests(isBlocked);
    notifyRecipientListeners();
  }

  private void updateOrInsert(Address address, ContentValues contentValues) {
    SQLiteDatabase database = databaseHelper.getWritableDatabase();

    database.beginTransaction();

    int updated = database.update(TABLE_NAME, contentValues, ADDRESS + " = ?",
                                  new String[] {address.serialize()});

    if (updated < 1) {
      contentValues.put(ADDRESS, address.serialize());
      database.insert(TABLE_NAME, null, contentValues);
    }

    database.setTransactionSuccessful();
    database.endTransaction();
  }

  public List<Recipient> getBlockedContacts() {
    SQLiteDatabase database = databaseHelper.getReadableDatabase();

    Cursor         cursor   = database.query(TABLE_NAME, new String[] {ID, ADDRESS}, BLOCK + " = 1",
            null, null, null, null, null);

    RecipientReader reader = new RecipientReader(context, cursor);
    List<Recipient> returnList = new ArrayList<>();
    Recipient current;
    while ((current = reader.getNext()) != null) {
      returnList.add(current);
    }
    reader.close();
    return returnList;
  }

  public void setDisappearingState(@NonNull Recipient recipient, @NonNull Recipient.DisappearingState disappearingState) {
    ContentValues values = new ContentValues();
    values.put(DISAPPEARING_STATE, disappearingState.getId());
    updateOrInsert(recipient.getAddress(), values);
    recipient.resolve().setDisappearingState(disappearingState);
    notifyRecipientListeners();
  }

  public static class RecipientReader implements Closeable {

    private final Context context;
    private final Cursor  cursor;

    RecipientReader(Context context, Cursor cursor) {
      this.context = context;
      this.cursor  = cursor;
    }

    public @NonNull Recipient getCurrent() {
      String serialized = cursor.getString(cursor.getColumnIndexOrThrow(ADDRESS));
      return Recipient.from(context, Address.fromSerialized(serialized), false);
    }

    public @Nullable Recipient getNext() {
      if (cursor != null && !cursor.moveToNext()) {
        return null;
      }

      return getCurrent();
    }

    public void close() {
      cursor.close();
    }
  }
}<|MERGE_RESOLUTION|>--- conflicted
+++ resolved
@@ -71,11 +71,7 @@
       PROFILE_KEY, SYSTEM_DISPLAY_NAME, SYSTEM_PHOTO_URI, SYSTEM_PHONE_LABEL, SYSTEM_CONTACT_URI,
       SIGNAL_PROFILE_NAME, SIGNAL_PROFILE_AVATAR, PROFILE_SHARING, NOTIFICATION_CHANNEL,
       UNIDENTIFIED_ACCESS_MODE,
-<<<<<<< HEAD
-      FORCE_SMS_SELECTION, NOTIFY_TYPE, DISAPPEARING_STATE, WRAPPER_HASH
-=======
-      FORCE_SMS_SELECTION, NOTIFY_TYPE, WRAPPER_HASH, BLOCKS_COMMUNITY_MESSAGE_REQUESTS
->>>>>>> 2466d9b4
+      FORCE_SMS_SELECTION, NOTIFY_TYPE, DISAPPEARING_STATE, WRAPPER_HASH, BLOCKS_COMMUNITY_MESSAGE_REQUESTS
   };
 
   static final List<String> TYPED_RECIPIENT_PROJECTION = Stream.of(RECIPIENT_PROJECTION)
