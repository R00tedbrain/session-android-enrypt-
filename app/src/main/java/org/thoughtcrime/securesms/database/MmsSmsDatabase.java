/*
 * Copyright (C) 2011 Whisper Systems
 *
 * This program is free software: you can redistribute it and/or modify
 * it under the terms of the GNU General Public License as published by
 * the Free Software Foundation, either version 3 of the License, or
 * (at your option) any later version.
 *
 * This program is distributed in the hope that it will be useful,
 * but WITHOUT ANY WARRANTY; without even the implied warranty of
 * MERCHANTABILITY or FITNESS FOR A PARTICULAR PURPOSE.  See the
 * GNU General Public License for more details.
 *
 * You should have received a copy of the GNU General Public License
 * along with this program.  If not, see <http://www.gnu.org/licenses/>.
 */
package org.thoughtcrime.securesms.database;

import static org.thoughtcrime.securesms.database.MmsDatabase.MESSAGE_BOX;

import android.content.Context;
import android.database.Cursor;

import androidx.annotation.NonNull;
import androidx.annotation.Nullable;

import net.zetetic.database.sqlcipher.SQLiteDatabase;
import net.zetetic.database.sqlcipher.SQLiteQueryBuilder;

import org.jetbrains.annotations.NotNull;
import org.session.libsession.utilities.Address;
import org.session.libsession.utilities.Util;
import org.session.libsignal.utilities.Log;
import org.thoughtcrime.securesms.database.MessagingDatabase.SyncMessageId;
import org.thoughtcrime.securesms.database.helpers.SQLCipherOpenHelper;
import org.thoughtcrime.securesms.database.model.MessageRecord;
import org.thoughtcrime.securesms.dependencies.DatabaseComponent;

import java.io.Closeable;
import java.util.HashSet;
import java.util.Set;

import kotlin.Pair;

public class MmsSmsDatabase extends Database {

  @SuppressWarnings("unused")
  private static final String TAG = MmsSmsDatabase.class.getSimpleName();

  public static final String TRANSPORT     = "transport_type";
  public static final String MMS_TRANSPORT = "mms";
  public static final String SMS_TRANSPORT = "sms";

  private static final String[] PROJECTION = {MmsSmsColumns.ID, MmsSmsColumns.UNIQUE_ROW_ID,
                                              SmsDatabase.BODY, SmsDatabase.TYPE,
                                              MmsSmsColumns.THREAD_ID,
                                              SmsDatabase.ADDRESS, SmsDatabase.ADDRESS_DEVICE_ID, SmsDatabase.SUBJECT,
                                              MmsSmsColumns.NORMALIZED_DATE_SENT,
                                              MmsSmsColumns.NORMALIZED_DATE_RECEIVED,
                                              MmsDatabase.MESSAGE_TYPE, MmsDatabase.MESSAGE_BOX,
                                              SmsDatabase.STATUS,
                                              MmsSmsColumns.UNIDENTIFIED,
                                              MmsDatabase.PART_COUNT,
                                              MmsDatabase.CONTENT_LOCATION, MmsDatabase.TRANSACTION_ID,
                                              MmsDatabase.MESSAGE_SIZE, MmsDatabase.EXPIRY,
                                              MmsDatabase.STATUS,
                                              MmsSmsColumns.DELIVERY_RECEIPT_COUNT,
                                              MmsSmsColumns.READ_RECEIPT_COUNT,
                                              MmsSmsColumns.MISMATCHED_IDENTITIES,
                                              MmsDatabase.NETWORK_FAILURE,
                                              MmsSmsColumns.SUBSCRIPTION_ID,
                                              MmsSmsColumns.EXPIRES_IN,
                                              MmsSmsColumns.EXPIRE_STARTED,
                                              MmsSmsColumns.NOTIFIED,
                                              TRANSPORT,
                                              AttachmentDatabase.ATTACHMENT_JSON_ALIAS,
                                              MmsDatabase.QUOTE_ID,
                                              MmsDatabase.QUOTE_AUTHOR,
                                              MmsDatabase.QUOTE_BODY,
                                              MmsDatabase.QUOTE_MISSING,
                                              MmsDatabase.QUOTE_ATTACHMENT,
                                              MmsDatabase.SHARED_CONTACTS,
                                              MmsDatabase.LINK_PREVIEWS,
                                              ReactionDatabase.REACTION_JSON_ALIAS,
                                              MmsSmsColumns.HAS_MENTION
  };

  public MmsSmsDatabase(Context context, SQLCipherOpenHelper databaseHelper) {
    super(context, databaseHelper);
  }

  public @Nullable MessageRecord getMessageForTimestamp(long timestamp) {
    try (Cursor cursor = queryTables(PROJECTION, MmsSmsColumns.NORMALIZED_DATE_SENT + " = " + timestamp, null, null)) {
      MmsSmsDatabase.Reader reader = readerFor(cursor);
      return reader.getNext();
    }
  }

  public @Nullable MessageRecord getMessageFor(long timestamp, String serializedAuthor) {

    try (Cursor cursor = queryTables(PROJECTION, MmsSmsColumns.NORMALIZED_DATE_SENT + " = " + timestamp, null, null)) {
      MmsSmsDatabase.Reader reader = readerFor(cursor);

      MessageRecord messageRecord;
      boolean isOwnNumber = Util.isOwnNumber(context, serializedAuthor);

      while ((messageRecord = reader.getNext()) != null) {
        if ((isOwnNumber && messageRecord.isOutgoing()) ||
                (!isOwnNumber && messageRecord.getIndividualRecipient().getAddress().serialize().equals(serializedAuthor)))
        {
          return messageRecord;
        }
      }
    }

    return null;
  }

  public @Nullable MessageRecord getSentMessageFor(long timestamp, String serializedAuthor) {
    // Early exit if the author is not us
    boolean isOwnNumber = Util.isOwnNumber(context, serializedAuthor);
    if (!isOwnNumber) {
      Log.i(TAG, "Asked to find sent messages but provided author is not us - returning null.");
      return null;
    }

    try (Cursor cursor = queryTables(PROJECTION, MmsSmsColumns.NORMALIZED_DATE_SENT + " = " + timestamp, null, null)) {
      MmsSmsDatabase.Reader reader = readerFor(cursor);

      MessageRecord messageRecord;
      while ((messageRecord = reader.getNext()) != null) {
        if (messageRecord.isOutgoing())
        {
          return messageRecord;
        }
      }
    }
    Log.i(TAG, "Could not find any message sent from us at provided timestamp - returning null.");
    return null;
  }

  public MessageRecord getLastSentMessageRecordFromSender(long threadId, String serializedAuthor) {
    // Early exit if the author is not us
    boolean isOwnNumber = Util.isOwnNumber(context, serializedAuthor);
    if (!isOwnNumber) {
      Log.i(TAG, "Asked to find last sent message but provided author is not us - returning null.");
      return null;
    }

    String order = MmsSmsColumns.NORMALIZED_DATE_SENT + " DESC";
    String selection = MmsSmsColumns.THREAD_ID + " = " + threadId;

    // Try everything with resources so that they auto-close on end of scope
    try (Cursor cursor = queryTables(PROJECTION, selection, order, null)) {
      try (MmsSmsDatabase.Reader reader = readerFor(cursor)) {
        MessageRecord messageRecord;
        while ((messageRecord = reader.getNext()) != null) {
          if (messageRecord.isOutgoing()) { return messageRecord; }
        }
      }
    }
    Log.i(TAG, "Could not find last sent message from us in given thread - returning null.");
    return null;
  }

  public @Nullable MessageRecord getMessageFor(long timestamp, Address author) {
    return getMessageFor(timestamp, author.serialize());
  }

  public long getPreviousPage(long threadId, long fromTime, int limit) {
    String order = MmsSmsColumns.NORMALIZED_DATE_SENT+" ASC";
    String selection = MmsSmsColumns.THREAD_ID+" = "+threadId
            + " AND "+MmsSmsColumns.NORMALIZED_DATE_SENT+" > "+fromTime;
    String limitStr = ""+limit;
    long sent = -1;
    Cursor cursor = queryTables(PROJECTION, selection, order, limitStr);
    if (cursor == null) return sent;
    Reader reader = readerFor(cursor);
    if (!cursor.move(limit)) {
      cursor.moveToLast();
    }
    MessageRecord record = reader.getCurrent();
    sent = record.getDateSent();
    reader.close();
    return sent;
  }

  public Cursor getConversationPage(long threadId, long fromTime, long toTime, int limit) {
    String order = MmsSmsColumns.NORMALIZED_DATE_SENT+" DESC";
    String selection = MmsSmsColumns.THREAD_ID + " = "+threadId
            + " AND "+MmsSmsColumns.NORMALIZED_DATE_SENT+" <= " + fromTime;
    String limitStr = null;
    if (toTime != -1L) {
      selection += " AND "+MmsSmsColumns.NORMALIZED_DATE_SENT+" > "+toTime;
    } else {
      limitStr = ""+limit;
    }

    return queryTables(PROJECTION, selection, order, limitStr);
  }

  public boolean hasNextPage(long threadId, long toTime) {
    String order = MmsSmsColumns.NORMALIZED_DATE_SENT+" DESC";
    String selection = MmsSmsColumns.THREAD_ID + " = "+threadId
            + " AND "+MmsSmsColumns.NORMALIZED_DATE_SENT+" < " + toTime; // check if there's at least one message before the `toTime`
    Cursor cursor = queryTables(PROJECTION, selection, order, null);
    boolean hasNext = false;
    if (cursor != null) {
      hasNext = cursor.getCount() > 0;
      cursor.close();
    }
    return hasNext;
  }

  public boolean hasPreviousPage(long threadId, long fromTime) {
    String order = MmsSmsColumns.NORMALIZED_DATE_SENT+" DESC";
    String selection = MmsSmsColumns.THREAD_ID + " = "+threadId
            + " AND "+MmsSmsColumns.NORMALIZED_DATE_SENT+" > " + fromTime; // check if there's at least one message after the `fromTime`
    Cursor cursor = queryTables(PROJECTION, selection, order, null);
    boolean hasNext = false;
    if (cursor != null) {
      hasNext = cursor.getCount() > 0;
      cursor.close();
    }
    return hasNext;
  }

  public Cursor getConversation(long threadId, boolean reverse, long offset, long limit) {
    String order     = MmsSmsColumns.NORMALIZED_DATE_SENT + (reverse ? " DESC" : " ASC");
    String selection = MmsSmsColumns.THREAD_ID + " = " + threadId;
    String limitStr  = limit > 0 || offset > 0 ? offset + ", " + limit : null;

    Cursor cursor = queryTables(PROJECTION, selection, order, limitStr);
    setNotifyConversationListeners(cursor, threadId);

    return cursor;
  }

  public Cursor getConversation(long threadId, boolean reverse) {
    return getConversation(threadId, reverse, 0, 0);
  }

  public Cursor getConversationSnippet(long threadId) {
    String order     = MmsSmsColumns.NORMALIZED_DATE_SENT + " DESC";
    String selection = MmsSmsColumns.THREAD_ID + " = " + threadId;

    return queryTables(PROJECTION, selection, order, null);
  }

  public long getLastMessageID(long threadId) {
    String order     = MmsSmsColumns.NORMALIZED_DATE_SENT + " DESC";
    String selection = MmsSmsColumns.THREAD_ID + " = " + threadId;

    try (Cursor cursor = queryTables(PROJECTION, selection, order, "1")) {
      cursor.moveToFirst();
      return cursor.getLong(cursor.getColumnIndexOrThrow(MmsSmsColumns.ID));
    }
  }

<<<<<<< HEAD
  public long getLastMessageTimestamp(long threadId) {
    String order     = MmsSmsColumns.NORMALIZED_DATE_SENT + " DESC";
    String selection = MmsSmsColumns.THREAD_ID + " = " + threadId;

    try (Cursor cursor = queryTables(PROJECTION, selection, order, "1")) {
      cursor.moveToFirst();
      return cursor.getLong(cursor.getColumnIndexOrThrow(MmsSmsColumns.NORMALIZED_DATE_SENT));
    }
=======
  // Builds up and returns a list of all all the messages sent by this user in the given thread.
  // Used to do a pass through our local database to remove records when a user has "Ban & Delete"
  // called on them in a Community.
  public Set<MessageRecord> getAllMessageRecordsFromSenderInThread(long threadId, String serializedAuthor) {
    String selection = MmsSmsColumns.THREAD_ID + " = " + threadId + " AND " + MmsSmsColumns.ADDRESS + " = \"" + serializedAuthor + "\"";
    Set<MessageRecord> identifiedMessages = new HashSet<MessageRecord>();

    // Try everything with resources so that they auto-close on end of scope
    try (Cursor cursor = queryTables(PROJECTION, selection, null, null)) {
      try (MmsSmsDatabase.Reader reader = readerFor(cursor)) {
        MessageRecord messageRecord;
        while ((messageRecord = reader.getNext()) != null) {
          identifiedMessages.add(messageRecord);
        }
      }
    }
    return identifiedMessages;
  }

  // Version of the above `getAllMessageRecordsFromSenderInThread` method that returns the message
  // Ids rather than the set of MessageRecords - currently unused by potentially useful in the future.
  public Set<Long> getAllMessageIdsFromSenderInThread(long threadId, String serializedAuthor) {
    String selection = MmsSmsColumns.THREAD_ID + " = " + threadId + " AND " + MmsSmsColumns.ADDRESS + " = \"" + serializedAuthor + "\"";

    Set<Long> identifiedMessages = new HashSet<Long>();

    // Try everything with resources so that they auto-close on end of scope
    try (Cursor cursor = queryTables(PROJECTION, selection, null, null)) {
      try (MmsSmsDatabase.Reader reader = readerFor(cursor)) {
        MessageRecord messageRecord;
        while ((messageRecord = reader.getNext()) != null) {
          identifiedMessages.add(messageRecord.id);
        }
      }
    }
    return identifiedMessages;
  }

  public long getLastSentMessageFromSender(long threadId, String serializedAuthor) {

    // Early exit
    boolean isOwnNumber = Util.isOwnNumber(context, serializedAuthor);
    if (!isOwnNumber) {
      Log.i(TAG, "Asked to find last sent message but sender isn't us - returning null.");
      return -1;
    }

    String order = MmsSmsColumns.NORMALIZED_DATE_SENT + " DESC";
    String selection = MmsSmsColumns.THREAD_ID + " = " + threadId;

    // Try everything with resources so that they auto-close on end of scope
    try (Cursor cursor = queryTables(PROJECTION, selection, order, null)) {
      try (MmsSmsDatabase.Reader reader = readerFor(cursor)) {
        MessageRecord messageRecord;
        while ((messageRecord = reader.getNext()) != null) {
          if (messageRecord.isOutgoing()) { return messageRecord.id; }
        }
      }
    }
    Log.i(TAG, "Could not find last sent message from us - returning -1.");
    return -1;
>>>>>>> 165ade72
  }

  public Cursor getUnread() {
    String order           = MmsSmsColumns.NORMALIZED_DATE_SENT + " ASC";
    String selection       = "(" + MmsSmsColumns.READ + " = 0 OR " + MmsSmsColumns.REACTIONS_UNREAD + " = 1) AND " + MmsSmsColumns.NOTIFIED + " = 0";

    return queryTables(PROJECTION, selection, order, null);
  }

  public int getUnreadCount(long threadId) {
    String selection = MmsSmsColumns.READ + " = 0 AND " + MmsSmsColumns.NOTIFIED + " = 0 AND " + MmsSmsColumns.THREAD_ID + " = " + threadId;
    Cursor cursor    = queryTables(PROJECTION, selection, null, null);

    try {
      return cursor != null ? cursor.getCount() : 0;
    } finally {
      if (cursor != null) cursor.close();
    }
  }

  public long getConversationCount(long threadId) {
    long count = DatabaseComponent.get(context).smsDatabase().getMessageCountForThread(threadId);
    count    += DatabaseComponent.get(context).mmsDatabase().getMessageCountForThread(threadId);

    return count;
  }

  public void incrementDeliveryReceiptCount(SyncMessageId syncMessageId, long timestamp) {
    DatabaseComponent.get(context).smsDatabase().incrementReceiptCount(syncMessageId, true, false);
    DatabaseComponent.get(context).mmsDatabase().incrementReceiptCount(syncMessageId, timestamp, true, false);
  }

  public void incrementReadReceiptCount(SyncMessageId syncMessageId, long timestamp) {
    DatabaseComponent.get(context).smsDatabase().incrementReceiptCount(syncMessageId, false, true);
    DatabaseComponent.get(context).mmsDatabase().incrementReceiptCount(syncMessageId, timestamp, false, true);
  }

  public int getQuotedMessagePosition(long threadId, long quoteId, @NonNull Address address) {
    String order     = MmsSmsColumns.NORMALIZED_DATE_SENT + " DESC";
    String selection = MmsSmsColumns.THREAD_ID + " = " + threadId;

    try (Cursor cursor = queryTables(new String[]{ MmsSmsColumns.NORMALIZED_DATE_SENT, MmsSmsColumns.ADDRESS }, selection, order, null)) {
      String  serializedAddress = address.serialize();
      boolean isOwnNumber       = Util.isOwnNumber(context, address.serialize());

      while (cursor != null && cursor.moveToNext()) {
        boolean quoteIdMatches = cursor.getLong(0) == quoteId;
        boolean addressMatches = serializedAddress.equals(cursor.getString(1));

        if (quoteIdMatches && (addressMatches || isOwnNumber)) {
          return cursor.getPosition();
        }
      }
    }
    return -1;
  }

  public int getMessagePositionInConversation(long threadId, long sentTimestamp, @NonNull Address address, boolean reverse) {
    String order     = MmsSmsColumns.NORMALIZED_DATE_SENT + (reverse ? " DESC" : " ASC");
    String selection = MmsSmsColumns.THREAD_ID + " = " + threadId;

    try (Cursor cursor = queryTables(new String[]{ MmsSmsColumns.NORMALIZED_DATE_SENT, MmsSmsColumns.ADDRESS }, selection, order, null)) {
      String  serializedAddress = address.serialize();
      boolean isOwnNumber       = Util.isOwnNumber(context, address.serialize());

      while (cursor != null && cursor.moveToNext()) {
        boolean timestampMatches = cursor.getLong(0) == sentTimestamp;
        boolean addressMatches   = serializedAddress.equals(cursor.getString(1));

        if (timestampMatches && (addressMatches || isOwnNumber)) {
          return cursor.getPosition();
        }
      }
    }
    return -1;
  }

  private Cursor queryTables(String[] projection, String selection, String order, String limit) {
    String reactionsColumn = "json_group_array(json_object(" +
            "'" + ReactionDatabase.ROW_ID + "', " + ReactionDatabase.TABLE_NAME + "." + ReactionDatabase.ROW_ID + ", " +
            "'" + ReactionDatabase.MESSAGE_ID + "', " + ReactionDatabase.TABLE_NAME + "." + ReactionDatabase.MESSAGE_ID + ", " +
            "'" + ReactionDatabase.IS_MMS + "', " + ReactionDatabase.TABLE_NAME + "." + ReactionDatabase.IS_MMS + ", " +
            "'" + ReactionDatabase.AUTHOR_ID + "', " + ReactionDatabase.TABLE_NAME + "." + ReactionDatabase.AUTHOR_ID + ", " +
            "'" + ReactionDatabase.EMOJI + "', " + ReactionDatabase.TABLE_NAME + "." + ReactionDatabase.EMOJI + ", " +
            "'" + ReactionDatabase.SERVER_ID + "', " + ReactionDatabase.TABLE_NAME + "." + ReactionDatabase.SERVER_ID + ", " +
            "'" + ReactionDatabase.COUNT + "', " + ReactionDatabase.TABLE_NAME + "." + ReactionDatabase.COUNT + ", " +
            "'" + ReactionDatabase.SORT_ID + "', " + ReactionDatabase.TABLE_NAME + "." + ReactionDatabase.SORT_ID + ", " +
            "'" + ReactionDatabase.DATE_SENT + "', " + ReactionDatabase.TABLE_NAME + "." + ReactionDatabase.DATE_SENT + ", " +
            "'" + ReactionDatabase.DATE_RECEIVED + "', " + ReactionDatabase.TABLE_NAME + "." + ReactionDatabase.DATE_RECEIVED +
            ")) AS " + ReactionDatabase.REACTION_JSON_ALIAS;
    String[] mmsProjection = {MmsDatabase.DATE_SENT + " AS " + MmsSmsColumns.NORMALIZED_DATE_SENT,
                              MmsDatabase.DATE_RECEIVED + " AS " + MmsSmsColumns.NORMALIZED_DATE_RECEIVED,
                              MmsDatabase.TABLE_NAME + "." + MmsDatabase.ID + " AS " + MmsSmsColumns.ID,
                              "'MMS::' || " + MmsDatabase.TABLE_NAME + "." + MmsDatabase.ID
                                  + " || '::' || " + MmsDatabase.DATE_SENT
                                  + " AS " + MmsSmsColumns.UNIQUE_ROW_ID,
                              "json_group_array(json_object(" +
                                  "'" + AttachmentDatabase.ROW_ID + "', " + AttachmentDatabase.TABLE_NAME + "." + AttachmentDatabase.ROW_ID + ", " +
                                  "'" + AttachmentDatabase.UNIQUE_ID + "', " + AttachmentDatabase.TABLE_NAME + "." + AttachmentDatabase.UNIQUE_ID + ", " +
                                  "'" + AttachmentDatabase.MMS_ID + "', " + AttachmentDatabase.TABLE_NAME + "." + AttachmentDatabase.MMS_ID + "," +
                                  "'" + AttachmentDatabase.SIZE + "', " + AttachmentDatabase.TABLE_NAME + "." + AttachmentDatabase.SIZE + ", " +
                                  "'" + AttachmentDatabase.FILE_NAME + "', " + AttachmentDatabase.TABLE_NAME + "." + AttachmentDatabase.FILE_NAME + ", " +
                                  "'" + AttachmentDatabase.DATA + "', " + AttachmentDatabase.TABLE_NAME + "." + AttachmentDatabase.DATA + ", " +
                                  "'" + AttachmentDatabase.THUMBNAIL + "', " + AttachmentDatabase.TABLE_NAME + "." + AttachmentDatabase.THUMBNAIL + ", " +
                                  "'" + AttachmentDatabase.CONTENT_TYPE + "', " + AttachmentDatabase.TABLE_NAME + "." + AttachmentDatabase.CONTENT_TYPE + ", " +
                                  "'" + AttachmentDatabase.CONTENT_LOCATION + "', " + AttachmentDatabase.TABLE_NAME + "." + AttachmentDatabase.CONTENT_LOCATION + ", " +
                                  "'" + AttachmentDatabase.FAST_PREFLIGHT_ID + "', " + AttachmentDatabase.TABLE_NAME + "." + AttachmentDatabase.FAST_PREFLIGHT_ID + ", " +
                                  "'" + AttachmentDatabase.VOICE_NOTE + "', " + AttachmentDatabase.TABLE_NAME + "." + AttachmentDatabase.VOICE_NOTE + ", " +
                                  "'" + AttachmentDatabase.WIDTH + "', " + AttachmentDatabase.TABLE_NAME + "." + AttachmentDatabase.WIDTH + ", " +
                                  "'" + AttachmentDatabase.HEIGHT + "', " + AttachmentDatabase.TABLE_NAME + "." + AttachmentDatabase.HEIGHT + ", " +
                                  "'" + AttachmentDatabase.QUOTE + "', " + AttachmentDatabase.TABLE_NAME + "." + AttachmentDatabase.QUOTE + ", " +
                                  "'" + AttachmentDatabase.CONTENT_DISPOSITION + "', " + AttachmentDatabase.TABLE_NAME + "." + AttachmentDatabase.CONTENT_DISPOSITION + ", " +
                                  "'" + AttachmentDatabase.NAME + "', " + AttachmentDatabase.TABLE_NAME + "." + AttachmentDatabase.NAME + ", " +
                                  "'" + AttachmentDatabase.TRANSFER_STATE + "', " + AttachmentDatabase.TABLE_NAME + "." + AttachmentDatabase.TRANSFER_STATE + ", " +
                                  "'" + AttachmentDatabase.CAPTION + "', " + AttachmentDatabase.TABLE_NAME + "." + AttachmentDatabase.CAPTION + ", " +
                                  "'" + AttachmentDatabase.STICKER_PACK_ID + "', " + AttachmentDatabase.TABLE_NAME + "." + AttachmentDatabase.STICKER_PACK_ID + ", " +
                                  "'" + AttachmentDatabase.STICKER_PACK_KEY + "', " + AttachmentDatabase.TABLE_NAME + "." + AttachmentDatabase.STICKER_PACK_KEY + ", " +
                                  "'" + AttachmentDatabase.STICKER_ID + "', " + AttachmentDatabase.TABLE_NAME + "." + AttachmentDatabase.STICKER_ID +
                                  ")) AS " + AttachmentDatabase.ATTACHMENT_JSON_ALIAS,
                              reactionsColumn,
                              SmsDatabase.BODY, MmsSmsColumns.READ, MmsSmsColumns.THREAD_ID,
                              SmsDatabase.TYPE, SmsDatabase.ADDRESS, SmsDatabase.ADDRESS_DEVICE_ID, SmsDatabase.SUBJECT, MmsDatabase.MESSAGE_TYPE,
                              MmsDatabase.MESSAGE_BOX, SmsDatabase.STATUS, MmsDatabase.PART_COUNT,
                              MmsDatabase.CONTENT_LOCATION, MmsDatabase.TRANSACTION_ID,
                              MmsDatabase.MESSAGE_SIZE, MmsDatabase.EXPIRY, MmsDatabase.STATUS,
                              MmsDatabase.UNIDENTIFIED,
                              MmsSmsColumns.DELIVERY_RECEIPT_COUNT, MmsSmsColumns.READ_RECEIPT_COUNT,
                              MmsSmsColumns.MISMATCHED_IDENTITIES,
                              MmsSmsColumns.SUBSCRIPTION_ID, MmsSmsColumns.EXPIRES_IN, MmsSmsColumns.EXPIRE_STARTED,
                              MmsSmsColumns.NOTIFIED,
                              MmsDatabase.NETWORK_FAILURE, TRANSPORT,
                              MmsDatabase.QUOTE_ID,
                              MmsDatabase.QUOTE_AUTHOR,
                              MmsDatabase.QUOTE_BODY,
                              MmsDatabase.QUOTE_MISSING,
                              MmsDatabase.QUOTE_ATTACHMENT,
                              MmsDatabase.SHARED_CONTACTS,
                              MmsDatabase.LINK_PREVIEWS,
                              MmsSmsColumns.HAS_MENTION
    };

    String[] smsProjection = {SmsDatabase.DATE_SENT + " AS " + MmsSmsColumns.NORMALIZED_DATE_SENT,
                              SmsDatabase.DATE_RECEIVED + " AS " + MmsSmsColumns.NORMALIZED_DATE_RECEIVED,
                              MmsSmsColumns.ID,
                              "'SMS::' || " + MmsSmsColumns.ID
                                  + " || '::' || " + SmsDatabase.DATE_SENT
                                  + " AS " + MmsSmsColumns.UNIQUE_ROW_ID,
                              "NULL AS " + AttachmentDatabase.ATTACHMENT_JSON_ALIAS,
                              reactionsColumn,
                              SmsDatabase.BODY, MmsSmsColumns.READ, MmsSmsColumns.THREAD_ID,
                              SmsDatabase.TYPE, SmsDatabase.ADDRESS, SmsDatabase.ADDRESS_DEVICE_ID, SmsDatabase.SUBJECT, MmsDatabase.MESSAGE_TYPE,
                              MmsDatabase.MESSAGE_BOX, SmsDatabase.STATUS, MmsDatabase.PART_COUNT,
                              MmsDatabase.CONTENT_LOCATION, MmsDatabase.TRANSACTION_ID,
                              MmsDatabase.MESSAGE_SIZE, MmsDatabase.EXPIRY, MmsDatabase.STATUS,
                              MmsDatabase.UNIDENTIFIED,
                              MmsSmsColumns.DELIVERY_RECEIPT_COUNT, MmsSmsColumns.READ_RECEIPT_COUNT,
                              MmsSmsColumns.MISMATCHED_IDENTITIES,
                              MmsSmsColumns.SUBSCRIPTION_ID, MmsSmsColumns.EXPIRES_IN, MmsSmsColumns.EXPIRE_STARTED,
                              MmsSmsColumns.NOTIFIED,
                              MmsDatabase.NETWORK_FAILURE, TRANSPORT,
                              MmsDatabase.QUOTE_ID,
                              MmsDatabase.QUOTE_AUTHOR,
                              MmsDatabase.QUOTE_BODY,
                              MmsDatabase.QUOTE_MISSING,
                              MmsDatabase.QUOTE_ATTACHMENT,
                              MmsDatabase.SHARED_CONTACTS,
                              MmsDatabase.LINK_PREVIEWS,
                              MmsSmsColumns.HAS_MENTION
    };

    SQLiteQueryBuilder mmsQueryBuilder = new SQLiteQueryBuilder();
    SQLiteQueryBuilder smsQueryBuilder = new SQLiteQueryBuilder();

    mmsQueryBuilder.setDistinct(true);
    smsQueryBuilder.setDistinct(true);

    smsQueryBuilder.setTables(SmsDatabase.TABLE_NAME +
                              " LEFT OUTER JOIN " + ReactionDatabase.TABLE_NAME +
                              " ON " + ReactionDatabase.TABLE_NAME + "." + ReactionDatabase.MESSAGE_ID + " = " + SmsDatabase.TABLE_NAME + "." + SmsDatabase.ID + " AND " + ReactionDatabase.TABLE_NAME + "." + ReactionDatabase.IS_MMS + " = 0");
    mmsQueryBuilder.setTables(MmsDatabase.TABLE_NAME +
                              " LEFT OUTER JOIN " + AttachmentDatabase.TABLE_NAME +
                              " ON " + AttachmentDatabase.TABLE_NAME + "." + AttachmentDatabase.MMS_ID + " = " + MmsDatabase.TABLE_NAME + "." + MmsDatabase.ID +
                              " LEFT OUTER JOIN " + ReactionDatabase.TABLE_NAME +
                              " ON " + ReactionDatabase.TABLE_NAME + "." + ReactionDatabase.MESSAGE_ID + " = " + MmsDatabase.TABLE_NAME + "." + MmsDatabase.ID + " AND " + ReactionDatabase.TABLE_NAME + "." + ReactionDatabase.IS_MMS + " = 1");


    Set<String> mmsColumnsPresent = new HashSet<>();
    mmsColumnsPresent.add(MmsSmsColumns.ID);
    mmsColumnsPresent.add(MmsSmsColumns.READ);
    mmsColumnsPresent.add(MmsSmsColumns.THREAD_ID);
    mmsColumnsPresent.add(MmsSmsColumns.BODY);
    mmsColumnsPresent.add(MmsSmsColumns.ADDRESS);
    mmsColumnsPresent.add(MmsSmsColumns.ADDRESS_DEVICE_ID);
    mmsColumnsPresent.add(MmsSmsColumns.DELIVERY_RECEIPT_COUNT);
    mmsColumnsPresent.add(MmsSmsColumns.READ_RECEIPT_COUNT);
    mmsColumnsPresent.add(MmsSmsColumns.MISMATCHED_IDENTITIES);
    mmsColumnsPresent.add(MmsSmsColumns.SUBSCRIPTION_ID);
    mmsColumnsPresent.add(MmsSmsColumns.EXPIRES_IN);
    mmsColumnsPresent.add(MmsSmsColumns.EXPIRE_STARTED);
    mmsColumnsPresent.add(MmsDatabase.MESSAGE_TYPE);
    mmsColumnsPresent.add(MmsDatabase.MESSAGE_BOX);
    mmsColumnsPresent.add(MmsDatabase.DATE_SENT);
    mmsColumnsPresent.add(MmsDatabase.DATE_RECEIVED);
    mmsColumnsPresent.add(MmsDatabase.PART_COUNT);
    mmsColumnsPresent.add(MmsDatabase.CONTENT_LOCATION);
    mmsColumnsPresent.add(MmsDatabase.TRANSACTION_ID);
    mmsColumnsPresent.add(MmsDatabase.MESSAGE_SIZE);
    mmsColumnsPresent.add(MmsDatabase.EXPIRY);
    mmsColumnsPresent.add(MmsDatabase.NOTIFIED);
    mmsColumnsPresent.add(MmsDatabase.STATUS);
    mmsColumnsPresent.add(MmsDatabase.UNIDENTIFIED);
    mmsColumnsPresent.add(MmsDatabase.NETWORK_FAILURE);
    mmsColumnsPresent.add(MmsSmsColumns.HAS_MENTION);

    mmsColumnsPresent.add(AttachmentDatabase.ROW_ID);
    mmsColumnsPresent.add(AttachmentDatabase.UNIQUE_ID);
    mmsColumnsPresent.add(AttachmentDatabase.MMS_ID);
    mmsColumnsPresent.add(AttachmentDatabase.SIZE);
    mmsColumnsPresent.add(AttachmentDatabase.FILE_NAME);
    mmsColumnsPresent.add(AttachmentDatabase.DATA);
    mmsColumnsPresent.add(AttachmentDatabase.THUMBNAIL);
    mmsColumnsPresent.add(AttachmentDatabase.CONTENT_TYPE);
    mmsColumnsPresent.add(AttachmentDatabase.CONTENT_LOCATION);
    mmsColumnsPresent.add(AttachmentDatabase.DIGEST);
    mmsColumnsPresent.add(AttachmentDatabase.FAST_PREFLIGHT_ID);
    mmsColumnsPresent.add(AttachmentDatabase.VOICE_NOTE);
    mmsColumnsPresent.add(AttachmentDatabase.WIDTH);
    mmsColumnsPresent.add(AttachmentDatabase.HEIGHT);
    mmsColumnsPresent.add(AttachmentDatabase.QUOTE);
    mmsColumnsPresent.add(AttachmentDatabase.STICKER_PACK_ID);
    mmsColumnsPresent.add(AttachmentDatabase.STICKER_PACK_KEY);
    mmsColumnsPresent.add(AttachmentDatabase.STICKER_ID);
    mmsColumnsPresent.add(AttachmentDatabase.CAPTION);
    mmsColumnsPresent.add(AttachmentDatabase.CONTENT_DISPOSITION);
    mmsColumnsPresent.add(AttachmentDatabase.NAME);
    mmsColumnsPresent.add(AttachmentDatabase.TRANSFER_STATE);
    mmsColumnsPresent.add(AttachmentDatabase.ATTACHMENT_JSON_ALIAS);
    mmsColumnsPresent.add(MmsDatabase.QUOTE_ID);
    mmsColumnsPresent.add(MmsDatabase.QUOTE_AUTHOR);
    mmsColumnsPresent.add(MmsDatabase.QUOTE_BODY);
    mmsColumnsPresent.add(MmsDatabase.QUOTE_MISSING);
    mmsColumnsPresent.add(MmsDatabase.QUOTE_ATTACHMENT);
    mmsColumnsPresent.add(MmsDatabase.SHARED_CONTACTS);
    mmsColumnsPresent.add(MmsDatabase.LINK_PREVIEWS);
    mmsColumnsPresent.add(ReactionDatabase.MESSAGE_ID);
    mmsColumnsPresent.add(ReactionDatabase.IS_MMS);
    mmsColumnsPresent.add(ReactionDatabase.AUTHOR_ID);
    mmsColumnsPresent.add(ReactionDatabase.EMOJI);
    mmsColumnsPresent.add(ReactionDatabase.SERVER_ID);
    mmsColumnsPresent.add(ReactionDatabase.COUNT);
    mmsColumnsPresent.add(ReactionDatabase.SORT_ID);
    mmsColumnsPresent.add(ReactionDatabase.DATE_SENT);
    mmsColumnsPresent.add(ReactionDatabase.DATE_RECEIVED);
    mmsColumnsPresent.add(ReactionDatabase.REACTION_JSON_ALIAS);

    Set<String> smsColumnsPresent = new HashSet<>();
    smsColumnsPresent.add(MmsSmsColumns.ID);
    smsColumnsPresent.add(MmsSmsColumns.BODY);
    smsColumnsPresent.add(MmsSmsColumns.ADDRESS);
    smsColumnsPresent.add(MmsSmsColumns.ADDRESS_DEVICE_ID);
    smsColumnsPresent.add(MmsSmsColumns.READ);
    smsColumnsPresent.add(MmsSmsColumns.THREAD_ID);
    smsColumnsPresent.add(MmsSmsColumns.DELIVERY_RECEIPT_COUNT);
    smsColumnsPresent.add(MmsSmsColumns.READ_RECEIPT_COUNT);
    smsColumnsPresent.add(MmsSmsColumns.MISMATCHED_IDENTITIES);
    smsColumnsPresent.add(MmsSmsColumns.SUBSCRIPTION_ID);
    smsColumnsPresent.add(MmsSmsColumns.EXPIRES_IN);
    smsColumnsPresent.add(MmsSmsColumns.EXPIRE_STARTED);
    smsColumnsPresent.add(MmsSmsColumns.NOTIFIED);
    smsColumnsPresent.add(SmsDatabase.TYPE);
    smsColumnsPresent.add(SmsDatabase.SUBJECT);
    smsColumnsPresent.add(SmsDatabase.DATE_SENT);
    smsColumnsPresent.add(SmsDatabase.DATE_RECEIVED);
    smsColumnsPresent.add(SmsDatabase.STATUS);
    smsColumnsPresent.add(SmsDatabase.UNIDENTIFIED);
    smsColumnsPresent.add(MmsSmsColumns.HAS_MENTION);
    smsColumnsPresent.add(ReactionDatabase.ROW_ID);
    smsColumnsPresent.add(ReactionDatabase.MESSAGE_ID);
    smsColumnsPresent.add(ReactionDatabase.IS_MMS);
    smsColumnsPresent.add(ReactionDatabase.AUTHOR_ID);
    smsColumnsPresent.add(ReactionDatabase.EMOJI);
    smsColumnsPresent.add(ReactionDatabase.SERVER_ID);
    smsColumnsPresent.add(ReactionDatabase.COUNT);
    smsColumnsPresent.add(ReactionDatabase.SORT_ID);
    smsColumnsPresent.add(ReactionDatabase.DATE_SENT);
    smsColumnsPresent.add(ReactionDatabase.DATE_RECEIVED);
    smsColumnsPresent.add(ReactionDatabase.REACTION_JSON_ALIAS);

    @SuppressWarnings("deprecation")
    String mmsSubQuery = mmsQueryBuilder.buildUnionSubQuery(TRANSPORT, mmsProjection, mmsColumnsPresent, 5, MMS_TRANSPORT, selection, null, MmsDatabase.TABLE_NAME + "." + MmsDatabase.ID, null);
    @SuppressWarnings("deprecation")
    String smsSubQuery = smsQueryBuilder.buildUnionSubQuery(TRANSPORT, smsProjection, smsColumnsPresent, 5, SMS_TRANSPORT, selection, null, SmsDatabase.TABLE_NAME + "." + SmsDatabase.ID, null);

    SQLiteQueryBuilder unionQueryBuilder = new SQLiteQueryBuilder();
    String unionQuery = unionQueryBuilder.buildUnionQuery(new String[] {smsSubQuery, mmsSubQuery}, order, limit);

    SQLiteQueryBuilder outerQueryBuilder = new SQLiteQueryBuilder();
    outerQueryBuilder.setTables("(" + unionQuery + ")");

    @SuppressWarnings("deprecation")
    String query      = outerQueryBuilder.buildQuery(projection, null, null, null, null, null, null);

    SQLiteDatabase db = databaseHelper.getReadableDatabase();
    return db.rawQuery(query, null);
  }

  public Reader readerFor(@NonNull Cursor cursor) {
    return new Reader(cursor);
  }

  @NotNull
  public Pair<Boolean, Long> timestampAndDirectionForCurrent(@NotNull Cursor cursor) {
    int sentColumn = cursor.getColumnIndex(MmsSmsColumns.NORMALIZED_DATE_SENT);
    String msgType = cursor.getString(cursor.getColumnIndexOrThrow(TRANSPORT));
    long sentTime = cursor.getLong(sentColumn);
    long type = 0;
    if (MmsSmsDatabase.MMS_TRANSPORT.equals(msgType)) {
      int typeIndex = cursor.getColumnIndex(MESSAGE_BOX);
      type = cursor.getLong(typeIndex);
    } else if (MmsSmsDatabase.SMS_TRANSPORT.equals(msgType)) {
      int typeIndex = cursor.getColumnIndex(SmsDatabase.TYPE);
      type = cursor.getLong(typeIndex);
    }

    return new Pair<Boolean, Long>(MmsSmsColumns.Types.isOutgoingMessageType(type), sentTime);
  }

  public class Reader implements Closeable {

    private final Cursor                 cursor;
    private       SmsDatabase.Reader     smsReader;
    private       MmsDatabase.Reader     mmsReader;

    public Reader(Cursor cursor) {
      this.cursor = cursor;
    }

    private SmsDatabase.Reader getSmsReader() {
      if (smsReader == null) {
        smsReader = DatabaseComponent.get(context).smsDatabase().readerFor(cursor);
      }

      return smsReader;
    }

    private MmsDatabase.Reader getMmsReader() {
      if (mmsReader == null) {
        mmsReader = DatabaseComponent.get(context).mmsDatabase().readerFor(cursor);
      }

      return mmsReader;
    }

    public MessageRecord getNext() {
      if (cursor == null || !cursor.moveToNext())
        return null;

      return getCurrent();
    }

    public MessageRecord getCurrent() {
      String type = cursor.getString(cursor.getColumnIndexOrThrow(TRANSPORT));

      if      (MmsSmsDatabase.MMS_TRANSPORT.equals(type)) return getMmsReader().getCurrent();
      else if (MmsSmsDatabase.SMS_TRANSPORT.equals(type)) return getSmsReader().getCurrent();
      else                                                throw new AssertionError("Bad type: " + type);
    }

    public void close() {
      if (cursor != null) {
        cursor.close();
      }
    }
  }
}<|MERGE_RESOLUTION|>--- conflicted
+++ resolved
@@ -257,16 +257,6 @@
     }
   }
 
-<<<<<<< HEAD
-  public long getLastMessageTimestamp(long threadId) {
-    String order     = MmsSmsColumns.NORMALIZED_DATE_SENT + " DESC";
-    String selection = MmsSmsColumns.THREAD_ID + " = " + threadId;
-
-    try (Cursor cursor = queryTables(PROJECTION, selection, order, "1")) {
-      cursor.moveToFirst();
-      return cursor.getLong(cursor.getColumnIndexOrThrow(MmsSmsColumns.NORMALIZED_DATE_SENT));
-    }
-=======
   // Builds up and returns a list of all all the messages sent by this user in the given thread.
   // Used to do a pass through our local database to remove records when a user has "Ban & Delete"
   // called on them in a Community.
@@ -328,7 +318,16 @@
     }
     Log.i(TAG, "Could not find last sent message from us - returning -1.");
     return -1;
->>>>>>> 165ade72
+  }
+
+  public long getLastMessageTimestamp(long threadId) {
+    String order     = MmsSmsColumns.NORMALIZED_DATE_SENT + " DESC";
+    String selection = MmsSmsColumns.THREAD_ID + " = " + threadId;
+
+    try (Cursor cursor = queryTables(PROJECTION, selection, order, "1")) {
+      cursor.moveToFirst();
+      return cursor.getLong(cursor.getColumnIndexOrThrow(MmsSmsColumns.NORMALIZED_DATE_SENT));
+    }
   }
 
   public Cursor getUnread() {
