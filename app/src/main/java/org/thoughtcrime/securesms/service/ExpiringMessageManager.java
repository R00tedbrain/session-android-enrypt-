package org.thoughtcrime.securesms.service;

import android.content.Context;

import org.jetbrains.annotations.NotNull;
<<<<<<< HEAD
import org.session.libsession.messaging.messages.ExpirationConfiguration;
=======
import org.session.libsession.database.StorageProtocol;
import org.session.libsession.messaging.MessagingModuleConfiguration;
>>>>>>> 1bb39399
import org.session.libsession.messaging.messages.control.ExpirationTimerUpdate;
import org.session.libsession.messaging.messages.signal.IncomingMediaMessage;
import org.session.libsession.messaging.messages.signal.OutgoingExpirationUpdateMessage;
import org.session.libsession.utilities.Address;
import org.session.libsession.utilities.GroupUtil;
import org.session.libsession.utilities.SSKEnvironment;
import org.session.libsession.utilities.TextSecurePreferences;
import org.session.libsession.utilities.recipients.Recipient;
import org.session.libsignal.messages.SignalServiceGroup;
import org.session.libsignal.protos.SignalServiceProtos.Content.ExpirationType;
import org.session.libsignal.utilities.Log;
import org.session.libsignal.utilities.guava.Optional;
import org.thoughtcrime.securesms.database.MmsDatabase;
import org.thoughtcrime.securesms.database.MmsSmsDatabase;
import org.thoughtcrime.securesms.database.SmsDatabase;
import org.thoughtcrime.securesms.database.model.MessageRecord;
import org.thoughtcrime.securesms.dependencies.DatabaseComponent;
import org.thoughtcrime.securesms.mms.MmsException;

import java.io.IOException;
import java.util.Comparator;
import java.util.TreeSet;
import java.util.concurrent.Executor;
import java.util.concurrent.Executors;

public class ExpiringMessageManager implements SSKEnvironment.MessageExpirationManagerProtocol {

  private static final String TAG = ExpiringMessageManager.class.getSimpleName();

  private final TreeSet<ExpiringMessageReference> expiringMessageReferences = new TreeSet<>(new ExpiringMessageComparator());
  private final Executor                          executor                  = Executors.newSingleThreadExecutor();

  private final SmsDatabase smsDatabase;
  private final MmsDatabase mmsDatabase;
  private final MmsSmsDatabase mmsSmsDatabase;
  private final Context     context;

  public ExpiringMessageManager(Context context) {
    this.context     = context.getApplicationContext();
    this.smsDatabase = DatabaseComponent.get(context).smsDatabase();
    this.mmsDatabase = DatabaseComponent.get(context).mmsDatabase();
    this.mmsSmsDatabase = DatabaseComponent.get(context).mmsSmsDatabase();

    executor.execute(new LoadTask());
    executor.execute(new ProcessTask());
  }

  public void scheduleDeletion(long id, boolean mms, long expiresInMillis) {
    scheduleDeletion(id, mms, System.currentTimeMillis(), expiresInMillis);
  }

  public void scheduleDeletion(long id, boolean mms, long startedAtTimestamp, long expiresInMillis) {
    long expiresAtMillis = startedAtTimestamp + expiresInMillis;

    synchronized (expiringMessageReferences) {
      expiringMessageReferences.add(new ExpiringMessageReference(id, mms, expiresAtMillis));
      expiringMessageReferences.notifyAll();
    }
  }

  public void checkSchedule() {
    synchronized (expiringMessageReferences) {
      expiringMessageReferences.notifyAll();
    }
  }

  @Override
  public void setExpirationTimer(@NotNull ExpirationTimerUpdate message, int expiryType) {
    String userPublicKey = TextSecurePreferences.getLocalNumber(context);
    String senderPublicKey = message.getSender();
    long expireStartedAt = expiryType == ExpirationType.DELETE_AFTER_SEND_VALUE
            ? message.getSentTimestamp() : 0;

    // Notify the user
    if (senderPublicKey == null || userPublicKey.equals(senderPublicKey)) {
      // sender is self or a linked device
      insertOutgoingExpirationTimerMessage(message, expireStartedAt);
    } else {
      insertIncomingExpirationTimerMessage(message, expireStartedAt);
    }
<<<<<<< HEAD
    if (expiryType == ExpirationType.DELETE_AFTER_SEND_VALUE && message.getSentTimestamp() != null && senderPublicKey != null) {
      startAnyExpiration(message.getSentTimestamp(), senderPublicKey, expireStartedAt);
    }
  }

  private void insertIncomingExpirationTimerMessage(ExpirationTimerUpdate message, long expireStartedAt) {
    MmsDatabase database = DatabaseComponent.get(context).mmsDatabase();
=======

    if (message.getId() != null) {
      smsDatabase.deleteMessage(message.getId());
    }
  }

  private void insertIncomingExpirationTimerMessage(ExpirationTimerUpdate message) {
>>>>>>> 1bb39399

    String senderPublicKey = message.getSender();
    Long sentTimestamp = message.getSentTimestamp();
    String groupId = message.getGroupPublicKey();
    long expiresInMillis = message.getDuration() * 1000L;

    Optional<SignalServiceGroup> groupInfo = Optional.absent();
    Address address = Address.fromSerialized(senderPublicKey);
    Recipient recipient = Recipient.from(context, address, false);

    // if the sender is blocked, we don't display the update, except if it's in a closed group
    if (recipient.isBlocked() && groupId == null) return;

    try {
      if (groupId != null) {
        String groupID = GroupUtil.doubleEncodeGroupID(groupId);
        groupInfo = Optional.of(new SignalServiceGroup(GroupUtil.getDecodedGroupIDAsData(groupID), SignalServiceGroup.GroupType.SIGNAL));

        Address groupAddress = Address.fromSerialized(groupID);
        recipient = Recipient.from(context, groupAddress, false);
      }
      Long threadId = MessagingModuleConfiguration.getShared().getStorage().getThreadId(recipient);
      if (threadId == null) {
        return;
      }

      IncomingMediaMessage mediaMessage = new IncomingMediaMessage(address, sentTimestamp, -1,
              expiresInMillis, expireStartedAt, true,
              false,
              false,
              false,
              Optional.absent(),
              groupInfo,
              Optional.absent(),
              Optional.absent(),
              Optional.absent(),
              Optional.absent(),
              Optional.absent());
      //insert the timer update message
<<<<<<< HEAD
      database.insertSecureDecryptedMessageInbox(mediaMessage, -1, true, true);
=======
      mmsDatabase.insertSecureDecryptedMessageInbox(mediaMessage, threadId, true);

      //set the timer to the conversation
      MessagingModuleConfiguration.getShared().getStorage().setExpirationTimer(recipient.getAddress().serialize(), duration);

>>>>>>> 1bb39399
    } catch (IOException | MmsException ioe) {
      Log.e("Loki", "Failed to insert expiration update message.");
    }
  }

<<<<<<< HEAD
  private void insertOutgoingExpirationTimerMessage(ExpirationTimerUpdate message, long expireStartedAt) {
    MmsDatabase database = DatabaseComponent.get(context).mmsDatabase();
=======
  private void insertOutgoingExpirationTimerMessage(ExpirationTimerUpdate message) {
>>>>>>> 1bb39399

    Long sentTimestamp = message.getSentTimestamp();
    String groupId = message.getGroupPublicKey();
    int duration = message.getDuration();

    Address address;

    try {
<<<<<<< HEAD
      OutgoingExpirationUpdateMessage timerUpdateMessage = new OutgoingExpirationUpdateMessage(recipient, sentTimestamp, duration * 1000L, expireStartedAt, groupId);
      database.insertSecureDecryptedMessageOutbox(timerUpdateMessage, -1, sentTimestamp, true);
    } catch (MmsException e) {
      Log.e("Loki", "Failed to insert expiration update message.");
=======
      if (groupId != null) {
        address = Address.fromSerialized(GroupUtil.doubleEncodeGroupID(groupId));
      } else {
        address = Address.fromSerialized((message.getSyncTarget() != null && !message.getSyncTarget().isEmpty()) ? message.getSyncTarget() : message.getRecipient());
      }

      Recipient recipient = Recipient.from(context, address, false);
      StorageProtocol storage = MessagingModuleConfiguration.getShared().getStorage();
      message.setThreadID(storage.getOrCreateThreadIdFor(address));

      OutgoingExpirationUpdateMessage timerUpdateMessage = new OutgoingExpirationUpdateMessage(recipient, sentTimestamp, duration * 1000L, groupId);
      mmsDatabase.insertSecureDecryptedMessageOutbox(timerUpdateMessage, message.getThreadID(), sentTimestamp, true);
      //set the timer to the conversation
      MessagingModuleConfiguration.getShared().getStorage().setExpirationTimer(recipient.getAddress().serialize(), duration);
    } catch (MmsException | IOException ioe) {
      Log.e("Loki", "Failed to insert expiration update message.", ioe);
>>>>>>> 1bb39399
    }
  }

  @Override
<<<<<<< HEAD
  public void startAnyExpiration(long timestamp, @NotNull String author, long expireStartedAt) {
    MessageRecord messageRecord = DatabaseComponent.get(context).mmsSmsDatabase().getMessageFor(timestamp, author);
=======
  public void disableExpirationTimer(@NotNull ExpirationTimerUpdate message) {
    setExpirationTimer(message);
  }

  @Override
  public void startAnyExpiration(long timestamp, @NotNull String author) {
    MessageRecord messageRecord = mmsSmsDatabase.getMessageFor(timestamp, author);
>>>>>>> 1bb39399
    if (messageRecord != null) {
      boolean mms = messageRecord.isMms();
      ExpirationConfiguration config = DatabaseComponent.get(context).expirationConfigurationDatabase().getExpirationConfiguration(messageRecord.getThreadId());
      if (config == null || !config.isEnabled()) return;
      if (mms) {
        mmsDatabase.markExpireStarted(messageRecord.getId(), expireStartedAt);
      } else {
        smsDatabase.markExpireStarted(messageRecord.getId(), expireStartedAt);
      }
      scheduleDeletion(messageRecord.getId(), mms, expireStartedAt, config.getDurationSeconds() * 1000L);
    }
  }

  private class LoadTask implements Runnable {

    public void run() {
      SmsDatabase.Reader smsReader = smsDatabase.readerFor(smsDatabase.getExpirationStartedMessages());
      MmsDatabase.Reader mmsReader = mmsDatabase.getExpireStartedMessages();

      MessageRecord messageRecord;

      while ((messageRecord = smsReader.getNext()) != null) {
        expiringMessageReferences.add(new ExpiringMessageReference(messageRecord.getId(),
                                                                   messageRecord.isMms(),
                                                                   messageRecord.getExpireStarted() + messageRecord.getExpiresIn()));
      }

      while ((messageRecord = mmsReader.getNext()) != null) {
        expiringMessageReferences.add(new ExpiringMessageReference(messageRecord.getId(),
                                                                   messageRecord.isMms(),
                                                                   messageRecord.getExpireStarted() + messageRecord.getExpiresIn()));
      }

      smsReader.close();
      mmsReader.close();
    }
  }

  @SuppressWarnings("InfiniteLoopStatement")
  private class ProcessTask implements Runnable {
    public void run() {
      while (true) {
        ExpiringMessageReference expiredMessage = null;

        synchronized (expiringMessageReferences) {
          try {
            while (expiringMessageReferences.isEmpty()) expiringMessageReferences.wait();

            ExpiringMessageReference nextReference = expiringMessageReferences.first();
            long                     waitTime      = nextReference.expiresAtMillis - System.currentTimeMillis();

            if (waitTime > 0) {
              ExpirationListener.setAlarm(context, waitTime);
              expiringMessageReferences.wait(waitTime);
            } else {
              expiredMessage = nextReference;
              expiringMessageReferences.remove(nextReference);
            }

          } catch (InterruptedException e) {
            Log.w(TAG, e);
          }
        }

        if (expiredMessage != null) {
          if (expiredMessage.mms) mmsDatabase.deleteMessage(expiredMessage.id);
          else                    smsDatabase.deleteMessage(expiredMessage.id);
        }
      }
    }
  }

  private static class ExpiringMessageReference {
    private final long    id;
    private final boolean mms;
    private final long    expiresAtMillis;

    private ExpiringMessageReference(long id, boolean mms, long expiresAtMillis) {
      this.id = id;
      this.mms = mms;
      this.expiresAtMillis = expiresAtMillis;
    }

    @Override
    public boolean equals(Object other) {
      if (other == null) return false;
      if (!(other instanceof ExpiringMessageReference)) return false;

      ExpiringMessageReference that = (ExpiringMessageReference)other;
      return this.id == that.id && this.mms == that.mms && this.expiresAtMillis == that.expiresAtMillis;
    }

    @Override
    public int hashCode() {
      return (int)this.id ^ (mms ? 1 : 0) ^ (int)expiresAtMillis;
    }
  }

  private static class ExpiringMessageComparator implements Comparator<ExpiringMessageReference> {
    @Override
    public int compare(ExpiringMessageReference lhs, ExpiringMessageReference rhs) {
      if      (lhs.expiresAtMillis < rhs.expiresAtMillis) return -1;
      else if (lhs.expiresAtMillis > rhs.expiresAtMillis) return 1;
      else if (lhs.id < rhs.id)                           return -1;
      else if (lhs.id > rhs.id)                           return 1;
      else if (!lhs.mms && rhs.mms)                       return -1;
      else if (lhs.mms && !rhs.mms)                       return 1;
      else                                                return 0;
    }
  }

}<|MERGE_RESOLUTION|>--- conflicted
+++ resolved
@@ -3,12 +3,9 @@
 import android.content.Context;
 
 import org.jetbrains.annotations.NotNull;
-<<<<<<< HEAD
 import org.session.libsession.messaging.messages.ExpirationConfiguration;
-=======
 import org.session.libsession.database.StorageProtocol;
 import org.session.libsession.messaging.MessagingModuleConfiguration;
->>>>>>> 1bb39399
 import org.session.libsession.messaging.messages.control.ExpirationTimerUpdate;
 import org.session.libsession.messaging.messages.signal.IncomingMediaMessage;
 import org.session.libsession.messaging.messages.signal.OutgoingExpirationUpdateMessage;
@@ -89,23 +86,12 @@
     } else {
       insertIncomingExpirationTimerMessage(message, expireStartedAt);
     }
-<<<<<<< HEAD
     if (expiryType == ExpirationType.DELETE_AFTER_SEND_VALUE && message.getSentTimestamp() != null && senderPublicKey != null) {
       startAnyExpiration(message.getSentTimestamp(), senderPublicKey, expireStartedAt);
     }
   }
 
   private void insertIncomingExpirationTimerMessage(ExpirationTimerUpdate message, long expireStartedAt) {
-    MmsDatabase database = DatabaseComponent.get(context).mmsDatabase();
-=======
-
-    if (message.getId() != null) {
-      smsDatabase.deleteMessage(message.getId());
-    }
-  }
-
-  private void insertIncomingExpirationTimerMessage(ExpirationTimerUpdate message) {
->>>>>>> 1bb39399
 
     String senderPublicKey = message.getSender();
     Long sentTimestamp = message.getSentTimestamp();
@@ -145,26 +131,14 @@
               Optional.absent(),
               Optional.absent());
       //insert the timer update message
-<<<<<<< HEAD
-      database.insertSecureDecryptedMessageInbox(mediaMessage, -1, true, true);
-=======
       mmsDatabase.insertSecureDecryptedMessageInbox(mediaMessage, threadId, true);
 
-      //set the timer to the conversation
-      MessagingModuleConfiguration.getShared().getStorage().setExpirationTimer(recipient.getAddress().serialize(), duration);
-
->>>>>>> 1bb39399
     } catch (IOException | MmsException ioe) {
       Log.e("Loki", "Failed to insert expiration update message.");
     }
   }
 
-<<<<<<< HEAD
   private void insertOutgoingExpirationTimerMessage(ExpirationTimerUpdate message, long expireStartedAt) {
-    MmsDatabase database = DatabaseComponent.get(context).mmsDatabase();
-=======
-  private void insertOutgoingExpirationTimerMessage(ExpirationTimerUpdate message) {
->>>>>>> 1bb39399
 
     Long sentTimestamp = message.getSentTimestamp();
     String groupId = message.getGroupPublicKey();
@@ -172,13 +146,15 @@
 
     Address address;
 
+    // DISAPPEARING MESSAGES
     try {
-<<<<<<< HEAD
       OutgoingExpirationUpdateMessage timerUpdateMessage = new OutgoingExpirationUpdateMessage(recipient, sentTimestamp, duration * 1000L, expireStartedAt, groupId);
       database.insertSecureDecryptedMessageOutbox(timerUpdateMessage, -1, sentTimestamp, true);
     } catch (MmsException e) {
       Log.e("Loki", "Failed to insert expiration update message.");
-=======
+    }
+    // SHARED CONFIG
+    try {
       if (groupId != null) {
         address = Address.fromSerialized(GroupUtil.doubleEncodeGroupID(groupId));
       } else {
@@ -195,23 +171,12 @@
       MessagingModuleConfiguration.getShared().getStorage().setExpirationTimer(recipient.getAddress().serialize(), duration);
     } catch (MmsException | IOException ioe) {
       Log.e("Loki", "Failed to insert expiration update message.", ioe);
->>>>>>> 1bb39399
     }
   }
 
   @Override
-<<<<<<< HEAD
   public void startAnyExpiration(long timestamp, @NotNull String author, long expireStartedAt) {
-    MessageRecord messageRecord = DatabaseComponent.get(context).mmsSmsDatabase().getMessageFor(timestamp, author);
-=======
-  public void disableExpirationTimer(@NotNull ExpirationTimerUpdate message) {
-    setExpirationTimer(message);
-  }
-
-  @Override
-  public void startAnyExpiration(long timestamp, @NotNull String author) {
     MessageRecord messageRecord = mmsSmsDatabase.getMessageFor(timestamp, author);
->>>>>>> 1bb39399
     if (messageRecord != null) {
       boolean mms = messageRecord.isMms();
       ExpirationConfiguration config = DatabaseComponent.get(context).expirationConfigurationDatabase().getExpirationConfiguration(messageRecord.getThreadId());
