--- conflicted
+++ resolved
@@ -89,11 +89,8 @@
     private val storage: Storage,
     private val lokiMessageDb: LokiMessageDatabase,
     private val sessionJobDb: SessionJobDatabase,
-<<<<<<< HEAD
     private val configDb: ExpirationConfigurationDatabase
-=======
     private val configFactory: ConfigFactory
->>>>>>> 1bb39399
 ) : ConversationRepository {
 
     override fun maybeGetRecipientForThreadId(threadId: Long): Recipient? {
