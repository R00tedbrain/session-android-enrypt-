package org.thoughtcrime.securesms.onboarding

import android.content.Intent
import android.net.Uri
import android.os.Bundle
import androidx.compose.foundation.background
import androidx.compose.foundation.layout.Column
import androidx.compose.foundation.layout.ColumnScope
import androidx.compose.foundation.layout.Spacer
import androidx.compose.foundation.layout.fillMaxWidth
import androidx.compose.foundation.layout.height
import androidx.compose.foundation.layout.padding
import androidx.compose.foundation.layout.width
import androidx.compose.foundation.shape.RoundedCornerShape
import androidx.compose.material.MaterialTheme
import androidx.compose.material.Text
import androidx.compose.runtime.Composable
import androidx.compose.ui.Alignment
import androidx.compose.ui.Modifier
import androidx.compose.ui.graphics.Color
import androidx.compose.ui.platform.ComposeView
import androidx.compose.ui.res.stringResource
import androidx.compose.ui.text.style.TextAlign
import androidx.compose.ui.tooling.preview.Preview
import androidx.compose.ui.tooling.preview.PreviewParameter
import androidx.compose.ui.unit.dp
import androidx.compose.ui.unit.sp
import network.loki.messenger.R
import org.session.libsession.utilities.TextSecurePreferences
import org.thoughtcrime.securesms.BaseActionBarActivity
import org.thoughtcrime.securesms.crypto.IdentityKeyUtil
import org.thoughtcrime.securesms.onboarding.pickname.startPickDisplayNameActivity
import org.thoughtcrime.securesms.service.KeyCachingService
<<<<<<< HEAD
import org.thoughtcrime.securesms.showOpenUrlDialog
import org.thoughtcrime.securesms.ui.AppTheme
import org.thoughtcrime.securesms.ui.GetString
import org.thoughtcrime.securesms.ui.PreviewTheme
import org.thoughtcrime.securesms.ui.ThemeResPreviewParameterProvider
import org.thoughtcrime.securesms.ui.classicDarkColors
import org.thoughtcrime.securesms.ui.components.BorderlessButton
import org.thoughtcrime.securesms.ui.components.FilledButton
import org.thoughtcrime.securesms.ui.components.OutlineButton
=======
import org.thoughtcrime.securesms.showSessionDialog
import org.thoughtcrime.securesms.ui.AppTheme
import org.thoughtcrime.securesms.ui.BorderlessButton
import org.thoughtcrime.securesms.ui.FilledButton
import org.thoughtcrime.securesms.ui.GetString
import org.thoughtcrime.securesms.ui.OutlineButton
import org.thoughtcrime.securesms.ui.PreviewTheme
import org.thoughtcrime.securesms.ui.ThemeResPreviewParameterProvider
import org.thoughtcrime.securesms.ui.classicDarkColors
>>>>>>> 8ef81071
import org.thoughtcrime.securesms.ui.contentDescription
import org.thoughtcrime.securesms.ui.session_accent
import org.thoughtcrime.securesms.util.setUpActionBarSessionLogo
import org.thoughtcrime.securesms.util.start

class LandingActivity : BaseActionBarActivity() {

    override fun onCreate(savedInstanceState: Bundle?) {
        super.onCreate(savedInstanceState)

        // We always hit this LandingActivity on launch - but if there is a previous instance of
        // Session then close this activity to resume the last activity from the previous instance.
        if (!isTaskRoot) { finish(); return }

        setUpActionBarSessionLogo(true)

        ComposeView(this)
            .apply { setContent { AppTheme { LandingScreen() } } }
            .let(::setContentView)

        IdentityKeyUtil.generateIdentityKeyPair(this)
        TextSecurePreferences.setPasswordDisabled(this, true)
        // AC: This is a temporary workaround to trick the old code that the screen is unlocked.
        KeyCachingService.setMasterSecret(applicationContext, Object())
    }

    @Preview
    @Composable
    private fun LandingScreen(
        @PreviewParameter(ThemeResPreviewParameterProvider::class) themeResId: Int
    ) {
        PreviewTheme(themeResId) {
            LandingScreen()
        }
    }

    @Composable
    private fun LandingScreen() {
        Column(modifier = Modifier.padding(horizontal = 36.dp)) {
            Spacer(modifier = Modifier.weight(1f))
            Text(stringResource(R.string.onboardingBubblePrivacyInYourPocket), modifier = Modifier.align(Alignment.CenterHorizontally), style = MaterialTheme.typography.h4, textAlign = TextAlign.Center)
            Spacer(modifier = Modifier.height(24.dp))
            IncomingText(stringResource(R.string.onboardingBubbleWelcomeToSession))
            Spacer(modifier = Modifier.height(14.dp))
            OutgoingText(stringResource(R.string.onboardingBubbleSessionIsEngineered))
            Spacer(modifier = Modifier.height(14.dp))
            IncomingText(stringResource(R.string.onboardingBubbleNoPhoneNumber))
            Spacer(modifier = Modifier.height(14.dp))
            OutgoingText(stringResource(R.string.onboardingBubbleCreatingAnAccountIsEasy))
            Spacer(modifier = Modifier.weight(1f))

            OutlineButton(
                text = stringResource(R.string.onboardingAccountCreate),
                modifier = Modifier
<<<<<<< HEAD
                    .contentDescription(R.string.AccessibilityId_create_account_button)
                    .width(262.dp)
                    .align(Alignment.CenterHorizontally),
                onClick = ::startPickDisplayNameActivity
            )
=======
                    .width(262.dp)
                    .align(Alignment.CenterHorizontally),
                contentDescription = GetString(R.string.AccessibilityId_create_account_button)
            ) { startPickDisplayNameActivity() }
>>>>>>> 8ef81071
            Spacer(modifier = Modifier.height(14.dp))
            FilledButton(
                text = stringResource(R.string.onboardingAccountExists),
                modifier = Modifier
                    .width(262.dp)
<<<<<<< HEAD
                    .align(Alignment.CenterHorizontally)
                    .contentDescription(R.string.AccessibilityId_restore_account_button)
            ) { start<LinkDeviceActivity>() }
=======
                    .align(Alignment.CenterHorizontally),
                contentDescription = GetString(R.string.AccessibilityId_restore_account_button)
            ) { startLinkDeviceActivity() }
>>>>>>> 8ef81071
            Spacer(modifier = Modifier.height(8.dp))
            BorderlessButton(
                text = stringResource(R.string.onboardingTosPrivacy),
                modifier = Modifier
                    .width(262.dp)
<<<<<<< HEAD
                    .align(Alignment.CenterHorizontally)
                    .contentDescription(R.string.AccessibilityId_privacy_policy_link),
                fontSize = 11.sp,
                lineHeight = 13.sp,
                onClick = ::openDialog
            )
=======
                    .align(Alignment.CenterHorizontally),
                contentDescription = GetString(R.string.AccessibilityId_open_url),
                fontSize = 11.sp,
                lineHeight = 13.sp
            ) { openDialog() }
>>>>>>> 8ef81071
            Spacer(modifier = Modifier.height(8.dp))
        }
    }

    private fun openDialog() {
<<<<<<< HEAD
        showOpenUrlDialog {
=======
        showSessionDialog {
            title(R.string.urlOpen)
            text(R.string.urlOpenBrowser)
>>>>>>> 8ef81071
            button(
                R.string.activity_landing_terms_of_service,
                contentDescriptionRes = R.string.AccessibilityId_terms_of_service_link
            ) { open("https://getsession.org/terms-of-service") }
            button(
                R.string.activity_landing_privacy_policy,
                contentDescriptionRes = R.string.AccessibilityId_privacy_policy_link
            ) { open("https://getsession.org/privacy-policy") }
        }
<<<<<<< HEAD
    }

    private fun open(url: String) {
        Intent(Intent.ACTION_VIEW, Uri.parse(url)).let(::startActivity)
=======
    }

    private fun open(url: String) {
        Intent(Intent.ACTION_VIEW, Uri.parse(url)).let(::startActivity)
    }

    @Composable
    private fun IncomingText(text: String) {
        ChatText(
            text,
            color = classicDarkColors[2]
        )
    }

    @Composable
    private fun ColumnScope.OutgoingText(text: String) {
        ChatText(
            text,
            color = session_accent,
            textColor = MaterialTheme.colors.primary,
            modifier = Modifier.align(Alignment.End)
        )
    }

    @Composable
    private fun ChatText(
        text: String,
        color: Color,
        modifier: Modifier = Modifier,
        textColor: Color = Color.Unspecified
    ) {
        Text(
            text,
            fontSize = 16.sp,
            lineHeight = 19.sp,
            color = textColor,
            modifier = modifier
                .fillMaxWidth(0.666f)
                .background(
                    color = color,
                    shape = RoundedCornerShape(size = 13.dp)
                )
                .padding(horizontal = 16.dp, vertical = 12.dp)
        )
>>>>>>> 8ef81071
    }
}

@Composable
private fun IncomingText(text: String) {
    ChatText(
        text,
        color = classicDarkColors[2]
    )
}

@Composable
private fun ColumnScope.OutgoingText(text: String) {
    ChatText(
        text,
        color = session_accent,
        textColor = MaterialTheme.colors.primary,
        modifier = Modifier.align(Alignment.End)
    )
}

@Composable
private fun ChatText(
    text: String,
    color: Color,
    modifier: Modifier = Modifier,
    textColor: Color = Color.Unspecified
) {
    Text(
        text,
        fontSize = 16.sp,
        lineHeight = 19.sp,
        color = textColor,
        modifier = modifier
            .fillMaxWidth(0.666f)
            .background(
                color = color,
                shape = RoundedCornerShape(size = 13.dp)
            )
            .padding(horizontal = 16.dp, vertical = 12.dp)
    )
}<|MERGE_RESOLUTION|>--- conflicted
+++ resolved
@@ -31,7 +31,6 @@
 import org.thoughtcrime.securesms.crypto.IdentityKeyUtil
 import org.thoughtcrime.securesms.onboarding.pickname.startPickDisplayNameActivity
 import org.thoughtcrime.securesms.service.KeyCachingService
-<<<<<<< HEAD
 import org.thoughtcrime.securesms.showOpenUrlDialog
 import org.thoughtcrime.securesms.ui.AppTheme
 import org.thoughtcrime.securesms.ui.GetString
@@ -41,17 +40,6 @@
 import org.thoughtcrime.securesms.ui.components.BorderlessButton
 import org.thoughtcrime.securesms.ui.components.FilledButton
 import org.thoughtcrime.securesms.ui.components.OutlineButton
-=======
-import org.thoughtcrime.securesms.showSessionDialog
-import org.thoughtcrime.securesms.ui.AppTheme
-import org.thoughtcrime.securesms.ui.BorderlessButton
-import org.thoughtcrime.securesms.ui.FilledButton
-import org.thoughtcrime.securesms.ui.GetString
-import org.thoughtcrime.securesms.ui.OutlineButton
-import org.thoughtcrime.securesms.ui.PreviewTheme
-import org.thoughtcrime.securesms.ui.ThemeResPreviewParameterProvider
-import org.thoughtcrime.securesms.ui.classicDarkColors
->>>>>>> 8ef81071
 import org.thoughtcrime.securesms.ui.contentDescription
 import org.thoughtcrime.securesms.ui.session_accent
 import org.thoughtcrime.securesms.util.setUpActionBarSessionLogo
@@ -106,63 +94,36 @@
             OutlineButton(
                 text = stringResource(R.string.onboardingAccountCreate),
                 modifier = Modifier
-<<<<<<< HEAD
                     .contentDescription(R.string.AccessibilityId_create_account_button)
                     .width(262.dp)
                     .align(Alignment.CenterHorizontally),
                 onClick = ::startPickDisplayNameActivity
             )
-=======
-                    .width(262.dp)
-                    .align(Alignment.CenterHorizontally),
-                contentDescription = GetString(R.string.AccessibilityId_create_account_button)
-            ) { startPickDisplayNameActivity() }
->>>>>>> 8ef81071
             Spacer(modifier = Modifier.height(14.dp))
             FilledButton(
                 text = stringResource(R.string.onboardingAccountExists),
                 modifier = Modifier
                     .width(262.dp)
-<<<<<<< HEAD
                     .align(Alignment.CenterHorizontally)
                     .contentDescription(R.string.AccessibilityId_restore_account_button)
             ) { start<LinkDeviceActivity>() }
-=======
-                    .align(Alignment.CenterHorizontally),
-                contentDescription = GetString(R.string.AccessibilityId_restore_account_button)
-            ) { startLinkDeviceActivity() }
->>>>>>> 8ef81071
             Spacer(modifier = Modifier.height(8.dp))
             BorderlessButton(
                 text = stringResource(R.string.onboardingTosPrivacy),
                 modifier = Modifier
                     .width(262.dp)
-<<<<<<< HEAD
                     .align(Alignment.CenterHorizontally)
-                    .contentDescription(R.string.AccessibilityId_privacy_policy_link),
+                    .contentDescription(R.string.AccessibilityId_open_url),
                 fontSize = 11.sp,
                 lineHeight = 13.sp,
                 onClick = ::openDialog
             )
-=======
-                    .align(Alignment.CenterHorizontally),
-                contentDescription = GetString(R.string.AccessibilityId_open_url),
-                fontSize = 11.sp,
-                lineHeight = 13.sp
-            ) { openDialog() }
->>>>>>> 8ef81071
             Spacer(modifier = Modifier.height(8.dp))
         }
     }
 
     private fun openDialog() {
-<<<<<<< HEAD
         showOpenUrlDialog {
-=======
-        showSessionDialog {
-            title(R.string.urlOpen)
-            text(R.string.urlOpenBrowser)
->>>>>>> 8ef81071
             button(
                 R.string.activity_landing_terms_of_service,
                 contentDescriptionRes = R.string.AccessibilityId_terms_of_service_link
@@ -172,57 +133,10 @@
                 contentDescriptionRes = R.string.AccessibilityId_privacy_policy_link
             ) { open("https://getsession.org/privacy-policy") }
         }
-<<<<<<< HEAD
     }
 
     private fun open(url: String) {
         Intent(Intent.ACTION_VIEW, Uri.parse(url)).let(::startActivity)
-=======
-    }
-
-    private fun open(url: String) {
-        Intent(Intent.ACTION_VIEW, Uri.parse(url)).let(::startActivity)
-    }
-
-    @Composable
-    private fun IncomingText(text: String) {
-        ChatText(
-            text,
-            color = classicDarkColors[2]
-        )
-    }
-
-    @Composable
-    private fun ColumnScope.OutgoingText(text: String) {
-        ChatText(
-            text,
-            color = session_accent,
-            textColor = MaterialTheme.colors.primary,
-            modifier = Modifier.align(Alignment.End)
-        )
-    }
-
-    @Composable
-    private fun ChatText(
-        text: String,
-        color: Color,
-        modifier: Modifier = Modifier,
-        textColor: Color = Color.Unspecified
-    ) {
-        Text(
-            text,
-            fontSize = 16.sp,
-            lineHeight = 19.sp,
-            color = textColor,
-            modifier = modifier
-                .fillMaxWidth(0.666f)
-                .background(
-                    color = color,
-                    shape = RoundedCornerShape(size = 13.dp)
-                )
-                .padding(horizontal = 16.dp, vertical = 12.dp)
-        )
->>>>>>> 8ef81071
     }
 }
 
