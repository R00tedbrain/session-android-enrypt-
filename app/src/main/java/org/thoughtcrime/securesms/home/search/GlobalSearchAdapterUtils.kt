package org.thoughtcrime.securesms.home.search

import android.graphics.Typeface
import android.text.Spannable
import android.text.SpannableStringBuilder
import android.text.style.StyleSpan
import androidx.core.view.isVisible
import androidx.recyclerview.widget.DiffUtil
import network.loki.messenger.R
import org.session.libsession.messaging.contacts.Contact
import org.session.libsession.utilities.Address
import org.session.libsession.utilities.recipients.Recipient
import org.thoughtcrime.securesms.home.search.GlobalSearchAdapter.ContentView
import org.thoughtcrime.securesms.home.search.GlobalSearchAdapter.Model.GroupConversation
import org.thoughtcrime.securesms.home.search.GlobalSearchAdapter.Model.Header
import org.thoughtcrime.securesms.home.search.GlobalSearchAdapter.Model.Message
import org.thoughtcrime.securesms.home.search.GlobalSearchAdapter.Model.SavedMessages
import org.thoughtcrime.securesms.util.DateUtils
import org.thoughtcrime.securesms.util.SearchUtil
import java.util.Locale
import org.thoughtcrime.securesms.home.search.GlobalSearchAdapter.Model.Contact as ContactModel


class GlobalSearchDiff(
    private val oldQuery: String?,
    private val newQuery: String?,
    private val oldData: List<GlobalSearchAdapter.Model>,
    private val newData: List<GlobalSearchAdapter.Model>
) : DiffUtil.Callback() {
    override fun getOldListSize(): Int = oldData.size
    override fun getNewListSize(): Int = newData.size
    override fun areItemsTheSame(oldItemPosition: Int, newItemPosition: Int): Boolean =
        oldData[oldItemPosition] == newData[newItemPosition]

    override fun areContentsTheSame(oldItemPosition: Int, newItemPosition: Int): Boolean =
        oldQuery == newQuery && oldData[oldItemPosition] == newData[newItemPosition]

    override fun getChangePayload(oldItemPosition: Int, newItemPosition: Int): Any? =
        if (oldQuery != newQuery) newQuery
        else null
}

private val BoldStyleFactory = { StyleSpan(Typeface.BOLD) }

fun ContentView.bindQuery(query: String, model: GlobalSearchAdapter.Model) {
    when (model) {
        is ContactModel -> {
            binding.searchResultTitle.text = getHighlight(
                query,
                model.contact.getSearchName()
            )
        }
        is Message -> {
            val textSpannable = SpannableStringBuilder()
            if (model.messageResult.conversationRecipient != model.messageResult.messageRecipient) {
                // group chat, bind
                val text = "${model.messageResult.messageRecipient.getSearchName()}: "
                textSpannable.append(text)
            }
            textSpannable.append(getHighlight(
                    query,
                    model.messageResult.bodySnippet
            ))
            binding.searchResultSubtitle.text = textSpannable
            binding.searchResultSubtitle.isVisible = true
            binding.searchResultTitle.text = model.messageResult.conversationRecipient.toShortString()
        }
        is GroupConversation -> {
            binding.searchResultTitle.text = getHighlight(
                query,
                model.groupRecord.title
            )

            val membersString = model.groupRecord.members.joinToString { address ->
                val recipient = Recipient.from(binding.root.context, address, false)
                recipient.name ?: "${address.serialize().take(4)}...${address.serialize().takeLast(4)}"
            }
            binding.searchResultSubtitle.text = getHighlight(query, membersString)
        }
<<<<<<< HEAD
        else -> {}
=======
        is Header, // do nothing for header
        is SavedMessages -> Unit // do nothing for saved messages (displays note to self)
>>>>>>> 1bb39399
    }
}

private fun getHighlight(query: String?, toSearch: String): Spannable? {
    return SearchUtil.getHighlightedSpan(Locale.getDefault(), BoldStyleFactory, toSearch, query)
}

fun ContentView.bindModel(query: String?, model: GroupConversation) {
    binding.searchResultProfilePicture.isVisible = true
    binding.searchResultSavedMessages.isVisible = false
    binding.searchResultSubtitle.isVisible = model.groupRecord.isClosedGroup
    binding.searchResultTimestamp.isVisible = false
    val threadRecipient = Recipient.from(binding.root.context, Address.fromSerialized(model.groupRecord.encodedId), false)
    binding.searchResultProfilePicture.update(threadRecipient)
    val nameString = model.groupRecord.title
    binding.searchResultTitle.text = getHighlight(query, nameString)

    val groupRecipients = model.groupRecord.members.map { Recipient.from(binding.root.context, it, false) }

    val membersString = groupRecipients.joinToString {
        val address = it.address.serialize()
        it.name ?: "${address.take(4)}...${address.takeLast(4)}"
    }
    if (model.groupRecord.isClosedGroup) {
        binding.searchResultSubtitle.text = getHighlight(query, membersString)
    }
}

fun ContentView.bindModel(query: String?, model: ContactModel) {
    binding.searchResultProfilePicture.isVisible = true
    binding.searchResultSavedMessages.isVisible = false
    binding.searchResultSubtitle.isVisible = false
    binding.searchResultTimestamp.isVisible = false
    binding.searchResultSubtitle.text = null
    val recipient =
        Recipient.from(binding.root.context, Address.fromSerialized(model.contact.sessionID), false)
    binding.searchResultProfilePicture.update(recipient)
    val nameString = model.contact.getSearchName()
    binding.searchResultTitle.text = getHighlight(query, nameString)
}

fun ContentView.bindModel(model: SavedMessages) {
    binding.searchResultSubtitle.isVisible = false
    binding.searchResultTimestamp.isVisible = false
    binding.searchResultTitle.setText(R.string.note_to_self)
    binding.searchResultProfilePicture.isVisible = false
    binding.searchResultSavedMessages.isVisible = true
}

fun ContentView.bindModel(query: String?, model: Message) {
    binding.searchResultProfilePicture.isVisible = true
    binding.searchResultSavedMessages.isVisible = false
    binding.searchResultTimestamp.isVisible = true
//    val hasUnreads = model.unread > 0
//    binding.unreadCountIndicator.isVisible = hasUnreads
//    if (hasUnreads) {
//        binding.unreadCountTextView.text = model.unread.toString()
//    }
    binding.searchResultTimestamp.text = DateUtils.getDisplayFormattedTimeSpanString(binding.root.context, Locale.getDefault(), model.messageResult.sentTimestampMs)
    binding.searchResultProfilePicture.update(model.messageResult.conversationRecipient)
    val textSpannable = SpannableStringBuilder()
    if (model.messageResult.conversationRecipient != model.messageResult.messageRecipient) {
        // group chat, bind
        val text = "${model.messageResult.messageRecipient.getSearchName()}: "
        textSpannable.append(text)
    }
    textSpannable.append(getHighlight(
            query,
            model.messageResult.bodySnippet
    ))
    binding.searchResultSubtitle.text = textSpannable
    binding.searchResultTitle.text = model.messageResult.conversationRecipient.toShortString()
    binding.searchResultSubtitle.isVisible = true
}

fun Recipient.getSearchName(): String = name ?: address.serialize().let { address -> "${address.take(4)}...${address.takeLast(4)}" }

fun Contact.getSearchName(): String =
        if (nickname.isNullOrEmpty()) name ?: "${sessionID.take(4)}...${sessionID.takeLast(4)}"
        else "${name ?: "${sessionID.take(4)}...${sessionID.takeLast(4)}"} ($nickname)"<|MERGE_RESOLUTION|>--- conflicted
+++ resolved
@@ -77,12 +77,8 @@
             }
             binding.searchResultSubtitle.text = getHighlight(query, membersString)
         }
-<<<<<<< HEAD
-        else -> {}
-=======
         is Header, // do nothing for header
         is SavedMessages -> Unit // do nothing for saved messages (displays note to self)
->>>>>>> 1bb39399
     }
 }
 
