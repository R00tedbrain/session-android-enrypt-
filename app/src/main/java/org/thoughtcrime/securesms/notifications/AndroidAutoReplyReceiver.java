/*
 * Copyright (C) 2011 Whisper Systems
 *
 * This program is free software: you can redistribute it and/or modify
 * it under the terms of the GNU General Public License as published by
 * the Free Software Foundation, either version 3 of the License, or
 * (at your option) any later version.
 *
 * This program is distributed in the hope that it will be useful,
 * but WITHOUT ANY WARRANTY; without even the implied warranty of
 * MERCHANTABILITY or FITNESS FOR A PARTICULAR PURPOSE.  See the
 * GNU General Public License for more details.
 *
 * You should have received a copy of the GNU General Public License
 * along with this program.  If not, see <http://www.gnu.org/licenses/>.
 */

package org.thoughtcrime.securesms.notifications;

import android.annotation.SuppressLint;
import android.content.BroadcastReceiver;
import android.content.Context;
import android.content.Intent;
import android.os.AsyncTask;
import android.os.Bundle;

import androidx.core.app.RemoteInput;

import org.session.libsession.messaging.messages.ExpirationConfiguration;
import org.session.libsession.messaging.messages.signal.OutgoingMediaMessage;
import org.session.libsession.messaging.messages.signal.OutgoingTextMessage;
import org.session.libsession.messaging.messages.visible.VisibleMessage;
import org.session.libsession.messaging.sending_receiving.MessageSender;
import org.session.libsession.snode.SnodeAPI;
import org.session.libsession.utilities.Address;
import org.session.libsession.utilities.recipients.Recipient;
import org.session.libsignal.protos.SignalServiceProtos;
import org.session.libsignal.utilities.Log;
import org.thoughtcrime.securesms.ApplicationContext;
import org.thoughtcrime.securesms.database.MessagingDatabase.MarkedMessageInfo;
import org.thoughtcrime.securesms.dependencies.DatabaseComponent;
import org.thoughtcrime.securesms.mms.MmsException;

import java.util.Collections;
import java.util.List;

/**
 * Get the response text from the Android Auto and sends an message as a reply
 */
public class AndroidAutoReplyReceiver extends BroadcastReceiver {

  public static final String TAG             = AndroidAutoReplyReceiver.class.getSimpleName();
  public static final String REPLY_ACTION    = "network.loki.securesms.notifications.ANDROID_AUTO_REPLY";
  public static final String ADDRESS_EXTRA   = "car_address";
  public static final String VOICE_REPLY_KEY = "car_voice_reply_key";
  public static final String THREAD_ID_EXTRA = "car_reply_thread_id";

  @SuppressLint("StaticFieldLeak")
  @Override
  public void onReceive(final Context context, Intent intent)
  {
    if (!REPLY_ACTION.equals(intent.getAction())) return;

    Bundle remoteInput = RemoteInput.getResultsFromIntent(intent);

    if (remoteInput == null) return;

    final Address      address      = intent.getParcelableExtra(ADDRESS_EXTRA);
    final long         threadId     = intent.getLongExtra(THREAD_ID_EXTRA, -1);
    final CharSequence responseText = getMessageText(intent);
    final Recipient    recipient    = Recipient.from(context, address, false);

    if (responseText != null) {
      new AsyncTask<Void, Void, Void>() {
        @Override
        protected Void doInBackground(Void... params) {

          long replyThreadId;

          if (threadId == -1) {
            replyThreadId = DatabaseComponent.get(context).threadDatabase().getOrCreateThreadIdFor(recipient);
          } else {
            replyThreadId = threadId;
          }

          VisibleMessage message = new VisibleMessage();
          message.setText(responseText.toString());
<<<<<<< HEAD
          message.setSentTimestamp(System.currentTimeMillis() + SnodeAPI.INSTANCE.getClockOffset());
=======
          message.setSentTimestamp(SnodeAPI.getNowWithOffset());
>>>>>>> 7da3e4f0
          MessageSender.send(message, recipient.getAddress());
          ExpirationConfiguration config = DatabaseComponent.get(context).expirationConfigurationDatabase().getExpirationConfiguration(threadId);
          long expiresInMillis = config == null ? 0 : config.getDurationSeconds() * 1000L;
          long expireStartedAt = config.getExpirationType() == SignalServiceProtos.Content.ExpirationType.DELETE_AFTER_SEND ? message.getSentTimestamp() : 0L;

          if (recipient.isGroupRecipient()) {
            Log.w("AndroidAutoReplyReceiver", "GroupRecipient, Sending media message");
            OutgoingMediaMessage reply = OutgoingMediaMessage.from(message, recipient, Collections.emptyList(), null, null, expiresInMillis, 0);
            try {
              DatabaseComponent.get(context).mmsDatabase().insertMessageOutbox(reply, replyThreadId, false, null, true);
            } catch (MmsException e) {
              Log.w(TAG, e);
            }
          } else {
            Log.w("AndroidAutoReplyReceiver", "Sending regular message ");
<<<<<<< HEAD
            OutgoingTextMessage reply = OutgoingTextMessage.from(message, recipient, expiresInMillis, expireStartedAt);
            DatabaseComponent.get(context).smsDatabase().insertMessageOutbox(replyThreadId, reply, false, System.currentTimeMillis(), null, true);
=======
            OutgoingTextMessage reply = OutgoingTextMessage.from(message, recipient);
            DatabaseComponent.get(context).smsDatabase().insertMessageOutbox(replyThreadId, reply, false, SnodeAPI.getNowWithOffset(), null, true);
>>>>>>> 7da3e4f0
          }

          List<MarkedMessageInfo> messageIds = DatabaseComponent.get(context).threadDatabase().setRead(replyThreadId, true);

          ApplicationContext.getInstance(context).messageNotifier.updateNotification(context);
          MarkReadReceiver.process(context, messageIds);

          return null;
        }
      }.executeOnExecutor(AsyncTask.THREAD_POOL_EXECUTOR);
    }
  }

  private CharSequence getMessageText(Intent intent) {
    Bundle remoteInput = RemoteInput.getResultsFromIntent(intent);
    if (remoteInput != null) {
      return remoteInput.getCharSequence(VOICE_REPLY_KEY);
    }
    return null;
  }

}<|MERGE_RESOLUTION|>--- conflicted
+++ resolved
@@ -85,11 +85,7 @@
 
           VisibleMessage message = new VisibleMessage();
           message.setText(responseText.toString());
-<<<<<<< HEAD
-          message.setSentTimestamp(System.currentTimeMillis() + SnodeAPI.INSTANCE.getClockOffset());
-=======
-          message.setSentTimestamp(SnodeAPI.getNowWithOffset());
->>>>>>> 7da3e4f0
+          message.setSentTimestamp(SnodeAPI.getNowWithOffset() + SnodeAPI.INSTANCE.getClockOffset());
           MessageSender.send(message, recipient.getAddress());
           ExpirationConfiguration config = DatabaseComponent.get(context).expirationConfigurationDatabase().getExpirationConfiguration(threadId);
           long expiresInMillis = config == null ? 0 : config.getDurationSeconds() * 1000L;
@@ -105,13 +101,8 @@
             }
           } else {
             Log.w("AndroidAutoReplyReceiver", "Sending regular message ");
-<<<<<<< HEAD
             OutgoingTextMessage reply = OutgoingTextMessage.from(message, recipient, expiresInMillis, expireStartedAt);
-            DatabaseComponent.get(context).smsDatabase().insertMessageOutbox(replyThreadId, reply, false, System.currentTimeMillis(), null, true);
-=======
-            OutgoingTextMessage reply = OutgoingTextMessage.from(message, recipient);
             DatabaseComponent.get(context).smsDatabase().insertMessageOutbox(replyThreadId, reply, false, SnodeAPI.getNowWithOffset(), null, true);
->>>>>>> 7da3e4f0
           }
 
           List<MarkedMessageInfo> messageIds = DatabaseComponent.get(context).threadDatabase().setRead(replyThreadId, true);
