--- conflicted
+++ resolved
@@ -326,13 +326,8 @@
 
   private static Drawable getPlaceholderDrawable(Context context, Recipient recipient) {
     String publicKey = recipient.getAddress().serialize();
-<<<<<<< HEAD
-    String hepk = (recipient.isLocalNumber() && publicKey != null)
-            ? TextSecurePreferences.getLocalNumber(context)
-=======
     String hepk = (recipient.isLocalNumber() && publicKey == null)
             ? TextSecurePreferences.getMasterHexEncodedPublicKey(context)
->>>>>>> 9f60a3ca
             : publicKey;
     String displayName = recipient.getName();
     return AvatarPlaceholderGenerator.generate(context, 128, hepk, displayName);
