<?xml version="1.0" encoding="utf-8"?>
<resources>
    <string name="app_name">Session</string>
    <string name="yes">Yes</string>
    <string name="no">No</string>
    <string name="delete">Delete</string>
    <string name="ban">Ban</string>
    <string name="please_wait">Please wait...</string>
    <string name="save">Save</string>
    <string name="note_to_self">Note to Self</string>
    <string name="version_s">Version %s</string>

    <!-- AbstractNotificationBuilder -->
    <string name="AbstractNotificationBuilder_new_message">New message</string>

    <!-- AlbumThumbnailView -->
    <string name="AlbumThumbnailView_plus">\+%d</string>

    <!-- ApplicationPreferencesActivity -->
    <plurals name="ApplicationPreferencesActivity_messages_per_conversation">
        <item quantity="one">%d message per conversation</item>
        <item quantity="other">%d messages per conversation</item>
    </plurals>
    <string name="ApplicationPreferencesActivity_delete_all_old_messages_now">Delete all old messages now?</string>
    <plurals name="ApplicationPreferencesActivity_this_will_immediately_trim_all_conversations_to_the_d_most_recent_messages">
        <item quantity="one">This will immediately trim all conversations to the most recent message.</item>
        <item quantity="other">This will immediately trim all conversations to the %d most recent messages.</item>
    </plurals>
    <string name="ApplicationPreferencesActivity_delete">Delete</string>
    <string name="ApplicationPreferencesActivity_On">On</string>
    <string name="ApplicationPreferencesActivity_Off">Off</string>

    <!-- DraftDatabase -->
    <string name="DraftDatabase_Draft_image_snippet">(image)</string>
    <string name="DraftDatabase_Draft_audio_snippet">(audio)</string>
    <string name="DraftDatabase_Draft_video_snippet">(video)</string>
    <string name="DraftDatabase_Draft_quote_snippet">(reply)</string>

    <!-- AttchmentManager -->
    <string name="AttachmentManager_cant_open_media_selection">Can\'t find an app to select media.</string>
    <string name="AttachmentManager_signal_requires_the_external_storage_permission_in_order_to_attach_photos_videos_or_audio">Session requires the Storage permission in order to attach photos, videos, or audio, but it has been permanently denied. Please continue to the app settings menu, select \"Permissions\", and enable \"Storage\".</string>
    <string name="AttachmentManager_signal_requires_contacts_permission_in_order_to_attach_contact_information">Session requires Contacts permission in order to attach contact information, but it has been permanently denied. Please continue to the app settings menu, select \"Permissions\", and enable \"Contacts\".</string>
    <string name="AttachmentManager_signal_requires_the_camera_permission_in_order_to_take_photos_but_it_has_been_permanently_denied">Session requires the Camera permission in order to take photos, but it has been permanently denied. Please continue to the app settings menu, select \"Permissions\", and enable \"Camera\".</string>

    <!-- AudioSlidePlayer -->
    <string name="AudioSlidePlayer_error_playing_audio">Error playing audio!</string>

    <!-- BucketedThreadMedia -->
    <string name="BucketedThreadMedia_Today">Today</string>
    <string name="BucketedThreadMedia_Yesterday">Yesterday</string>
    <string name="BucketedThreadMedia_This_week">This week</string>
    <string name="BucketedThreadMedia_This_month">This month</string>

    <!-- CommunicationActions -->
    <string name="CommunicationActions_no_browser_found">No web browser found.</string>

    <!-- ContactsCursorLoader -->
    <string name="ContactsCursorLoader_groups">Groups</string>

    <!-- ConversationItem -->
    <string name="ConversationItem_error_not_delivered">Send failed, tap for details</string>
    <string name="ConversationItem_received_key_exchange_message_tap_to_process">Received key exchange message, tap to process.</string>
    <string name="ConversationItem_group_action_left">%1$s has left the group.</string>
    <string name="ConversationItem_click_to_approve_unencrypted">Send failed, tap for unsecured fallback</string>
    <string name="ConversationItem_unable_to_open_media">Can\'t find an app able to open this media.</string>
    <string name="ConversationItem_copied_text">Copied %s</string>
    <string name="ConversationItem_read_more">&#160; Read More</string>
    <string name="ConversationItem_download_more">&#160; Download More</string>
    <string name="ConversationItem_pending">&#160; Pending</string>

    <!-- ConversationActivity -->
    <string name="ConversationActivity_add_attachment">Add attachment</string>
    <string name="ConversationActivity_select_contact_info">Select contact info</string>
    <string name="ConversationActivity_sorry_there_was_an_error_setting_your_attachment">Sorry, there was an error setting your attachment.</string>
    <string name="ConversationActivity_message">Message</string>
    <string name="ConversationActivity_compose">Compose</string>
    <string name="ConversationActivity_muted_until_date">Muted until %1$s</string>
    <string name="ConversationActivity_member_count">%1$d members</string>
    <string name="ConversationActivity_open_group_guidelines">Community Guidelines</string>

    <string name="ConversationActivity_invalid_recipient">Invalid recipient!</string>
    <string name="ConversationActivity_added_to_home_screen">Added to home screen</string>
    <string name="ConversationActivity_leave_group">Leave group?</string>
    <string name="ConversationActivity_are_you_sure_you_want_to_leave_this_group">Are you sure you want to leave this group?</string>
    <string name="ConversationActivity_error_leaving_group">Error leaving group</string>
    <string name="ConversationActivity_unblock_this_contact_question">Unblock this contact?</string>
    <string name="ConversationActivity_you_will_once_again_be_able_to_receive_messages_and_calls_from_this_contact">You will once again be able to receive messages and calls from this contact.</string>
    <string name="ConversationActivity_unblock">Unblock</string>
    <string name="ConversationActivity_attachment_exceeds_size_limits">Attachment exceeds size limits for the type of message you\'re sending.</string>
    <string name="ConversationActivity_unable_to_record_audio">Unable to record audio!</string>
    <string name="ConversationActivity_there_is_no_app_available_to_handle_this_link_on_your_device">There is no app available to handle this link on your device.</string>
    <string name="ConversationActivity_invite_to_open_group">Add members</string>
    <string name="ConversationActivity_join_open_group">Join %s</string>
    <string name="ConversationActivity_join_open_group_confirmation_message">Are you sure you want to join the <b>%s</b> open group?</string>

    <string name="ConversationActivity_to_send_audio_messages_allow_signal_access_to_your_microphone">Session needs microphone access to send audio messages.</string>
    <string name="ConversationActivity_signal_requires_the_microphone_permission_in_order_to_send_audio_messages">Session needs microphone access to send audio messages, but it has been permanently denied. Please continue to app settings, select \"Permissions\", and enable \"Microphone\".</string>
    <string name="ConversationActivity_to_capture_photos_and_video_allow_signal_access_to_the_camera">Session needs camera access to take photos and videos.</string>
    <string name="ConversationActivity_signal_needs_the_camera_permission_to_take_photos_or_video">Session needs camera access to take photos and videos, but it has been permanently denied. Please continue to app settings, select \"Permissions\", and enable \"Camera\".</string>
    <string name="ConversationActivity_signal_needs_camera_permissions_to_take_photos_or_video">Session needs camera access to take photos or videos.</string>

    <string name="ConversationActivity_quoted_contact_message">%1$s %2$s</string>
    <string name="ConversationActivity_search_position">%1$d of %2$d</string>
    <string name="ConversationActivity_no_results">No results</string>

    <!-- ConversationAdapter -->
    <plurals name="ConversationAdapter_n_unread_messages">
        <item quantity="one">%d unread message</item>
        <item quantity="other">%d unread messages</item>
    </plurals>

    <!-- ConversationFragment -->
    <plurals name="ConversationFragment_delete_selected_messages">
        <item quantity="one">Delete selected message?</item>
        <item quantity="other">Delete selected messages?</item>
    </plurals>
    <plurals name="ConversationFragment_this_will_permanently_delete_all_n_selected_messages">
        <item quantity="one">This will permanently delete the selected message.</item>
        <item quantity="other">This will permanently delete all %1$d selected messages.</item>
    </plurals>
    <string name="ConversationFragment_ban_selected_user">Ban this user?</string>
    <string name="ConversationFragment_save_to_sd_card">Save to storage?</string>
    <plurals name="ConversationFragment_saving_n_media_to_storage_warning">
        <item quantity="one">Saving this media to storage will allow any other apps on your device to access it.\n\nContinue?</item>
        <item quantity="other">Saving all %1$d media to storage will allow any other apps on your device to access them.\n\nContinue?</item>
    </plurals>
    <plurals name="ConversationFragment_error_while_saving_attachments_to_sd_card">
        <item quantity="one">Error while saving attachment to storage!</item>
        <item quantity="other">Error while saving attachments to storage!</item>
    </plurals>
    <plurals name="ConversationFragment_saving_n_attachments">
        <item quantity="one">Saving attachment</item>
        <item quantity="other">Saving %1$d attachments</item>
    </plurals>
    <plurals name="ConversationFragment_saving_n_attachments_to_sd_card">
        <item quantity="one">Saving attachment to storage...</item>
        <item quantity="other">Saving %1$d attachments to storage...</item>
    </plurals>
    <string name="ConversationFragment_pending">Pending...</string>
    <string name="ConversationFragment_push">Data (Session)</string>
    <string name="ConversationFragment_mms">MMS</string>
    <string name="ConversationFragment_sms">SMS</string>
    <string name="ConversationFragment_deleting">Deleting</string>
    <string name="ConversationFragment_deleting_messages">Deleting messages...</string>
    <string name="ConversationFragment_banning">Banning</string>
    <string name="ConversationFragment_banning_user">Banning user…</string>
    <string name="ConversationFragment_quoted_message_not_found">Original message not found</string>
    <string name="ConversationFragment_quoted_message_no_longer_available">Original message no longer available</string>

    <!-- ConversationListItem -->
    <string name="ConversationListItem_key_exchange_message">Key exchange message</string>

    <!-- CreateProfileActivity -->
    <string name="CreateProfileActivity_profile_photo">Profile photo</string>

    <!-- CustomDefaultPreference -->
    <string name="CustomDefaultPreference_using_custom">Using custom: %s</string>
    <string name="CustomDefaultPreference_using_default">Using default: %s</string>
    <string name="CustomDefaultPreference_none">None</string>

    <!-- DateUtils -->
    <string name="DateUtils_just_now">Now</string>
    <string name="DateUtils_minutes_ago">%d min</string>
    <string name="DateUtils_today">Today</string>
    <string name="DateUtils_yesterday">Yesterday</string>

    <!-- DeviceListItem -->
    <string name="DeviceListItem_today">Today</string>

    <!-- DocumentView -->
    <string name="DocumentView_unknown_file">Unknown file</string>

    <!-- GiphyActivity -->
    <string name="GiphyActivity_error_while_retrieving_full_resolution_gif">Error while retrieving full resolution GIF</string>

    <!-- GiphyFragmentPageAdapter -->
    <string name="GiphyFragmentPagerAdapter_gifs">GIFs</string>
    <string name="GiphyFragmentPagerAdapter_stickers">Stickers</string>

    <!-- CropImageActivity -->
    <string name="CropImageActivity_profile_avatar">Photo</string>

    <!-- InputPanel -->
    <string name="InputPanel_tap_and_hold_to_record_a_voice_message_release_to_send">Tap and hold to record a voice message, release to send</string>

    <!-- LongMessageActivity -->
    <string name="LongMessageActivity_unable_to_find_message">Unable to find message</string>
    <string name="LongMessageActivity_message_from_s">Message from %1$s</string>
    <string name="LongMessageActivity_your_message">Your message</string>

    <!-- MediaOverviewActivity -->
    <string name="MediaOverviewActivity_Media">Media</string>
    <plurals name="MediaOverviewActivity_Media_delete_confirm_title">
        <item quantity="one">Delete selected message?</item>
        <item quantity="other">Delete selected messages?</item>
    </plurals>
    <plurals name="MediaOverviewActivity_Media_delete_confirm_message">
        <item quantity="one">This will permanently delete the selected message.</item>
        <item quantity="other">This will permanently delete all %1$d selected messages.</item>
    </plurals>
    <string name="MediaOverviewActivity_Media_delete_progress_title">Deleting</string>
    <string name="MediaOverviewActivity_Media_delete_progress_message">Deleting messages...</string>
    <string name="MediaOverviewActivity_Documents">Documents</string>
    <string name="MediaOverviewActivity_Select_all">Select all</string>
    <string name="MediaOverviewActivity_collecting_attachments">Collecting attachments...</string>

    <!-- NotificationMmsMessageRecord -->
    <string name="NotificationMmsMessageRecord_multimedia_message">Multimedia message</string>
    <string name="NotificationMmsMessageRecord_downloading_mms_message">Downloading MMS message</string>
    <string name="NotificationMmsMessageRecord_error_downloading_mms_message">Error downloading MMS message, tap to retry</string>

    <!-- MediaPickerActivity -->
    <string name="MediaPickerActivity_send_to">Send to %s</string>

    <!-- MediaSendActivity -->
    <string name="MediaSendActivity_add_a_caption">Add a caption...</string>
    <string name="MediaSendActivity_an_item_was_removed_because_it_exceeded_the_size_limit">An item was removed because it exceeded the size limit</string>
    <string name="MediaSendActivity_camera_unavailable">Camera unavailable.</string>
    <string name="MediaSendActivity_message_to_s">Message to %s</string>
    <plurals name="MediaSendActivity_cant_share_more_than_n_items">
        <item quantity="one">You can\'t share more than %d item.</item>
        <item quantity="other">You can\'t share more than %d items.</item>
    </plurals>

    <!-- MediaRepository -->
    <string name="MediaRepository_all_media">All media</string>

    <!-- MessageRecord -->
    <string name="MessageRecord_message_encrypted_with_a_legacy_protocol_version_that_is_no_longer_supported">Received a message encrypted using an old version of Session that is no longer supported. Please ask the sender to update to the most recent version and resend the message.</string>
    <string name="MessageRecord_left_group">You have left the group.</string>
    <string name="MessageRecord_you_updated_group">You updated the group.</string>
    <string name="MessageRecord_s_updated_group">%s updated the group.</string>

    <!-- ExpirationDialog -->
    <string name="ExpirationDialog_disappearing_messages">Disappearing messages</string>
    <string name="ExpirationDialog_your_messages_will_not_expire">Your messages will not expire.</string>
    <string name="ExpirationDialog_your_messages_will_disappear_s_after_they_have_been_seen">Messages sent and received in this conversation will disappear %s after they have been seen.</string>

    <!-- PassphrasePromptActivity -->
    <string name="PassphrasePromptActivity_enter_passphrase">Enter passphrase</string>

    <!-- RecipientPreferencesActivity -->
    <string name="RecipientPreferenceActivity_block_this_contact_question">Block this contact?</string>
    <string name="RecipientPreferenceActivity_you_will_no_longer_receive_messages_and_calls_from_this_contact">You will no longer receive messages and calls from this contact.</string>
    <string name="RecipientPreferenceActivity_block">Block</string>
    <string name="RecipientPreferenceActivity_unblock_this_contact_question">Unblock this contact?</string>
    <string name="RecipientPreferenceActivity_you_will_once_again_be_able_to_receive_messages_and_calls_from_this_contact">You will once again be able to receive messages and calls from this contact.</string>
    <string name="RecipientPreferenceActivity_unblock">Unblock</string>

    <!-- Slide -->
    <string name="Slide_image">Image</string>
    <string name="Slide_audio">Audio</string>
    <string name="Slide_video">Video</string>

    <!-- SmsMessageRecord -->
    <string name="SmsMessageRecord_received_corrupted_key_exchange_message">Received corrupted key
        exchange message!
    </string>
    <string name="SmsMessageRecord_received_key_exchange_message_for_invalid_protocol_version">
        Received key exchange message for invalid protocol version.
    </string>
    <string name="SmsMessageRecord_received_message_with_new_safety_number_tap_to_process">Received message with new safety number. Tap to process and display.</string>
    <string name="SmsMessageRecord_secure_session_reset">You reset the secure session.</string>
    <string name="SmsMessageRecord_secure_session_reset_s">%s reset the secure session.</string>
    <string name="SmsMessageRecord_duplicate_message">Duplicate message.</string>

    <!-- ThreadRecord -->
    <string name="ThreadRecord_group_updated">Group updated</string>
    <string name="ThreadRecord_left_the_group">Left the group</string>
    <string name="ThreadRecord_secure_session_reset">Secure session reset.</string>
    <string name="ThreadRecord_draft">Draft:</string>
    <string name="ThreadRecord_called">You called</string>
    <string name="ThreadRecord_called_you">Called you</string>
    <string name="ThreadRecord_missed_call">Missed call</string>
    <string name="ThreadRecord_media_message">Media message</string>
    <string name="ThreadRecord_s_is_on_signal">%s is on Session!</string>
    <string name="ThreadRecord_disappearing_messages_disabled">Disappearing messages disabled</string>
    <string name="ThreadRecord_disappearing_message_time_updated_to_s">Disappearing message time set to %s</string>
    <string name="ThreadRecord_s_took_a_screenshot">%s took a screenshot.</string>
    <string name="ThreadRecord_media_saved_by_s">Media saved by %s.</string>
    <string name="ThreadRecord_safety_number_changed">Safety number changed</string>
    <string name="ThreadRecord_your_safety_number_with_s_has_changed">Your safety number with %s has changed.</string>
    <string name="ThreadRecord_you_marked_verified">You marked verified</string>
    <string name="ThreadRecord_you_marked_unverified">You marked unverified</string>
    <string name="ThreadRecord_empty_message">This conversation is empty</string>
    <string name="ThreadRecord_open_group_invitation">Open group invitation</string>

    <!-- UpdateApkReadyListener -->
    <string name="UpdateApkReadyListener_Signal_update">Session update</string>
    <string name="UpdateApkReadyListener_a_new_version_of_signal_is_available_tap_to_update">A new version of Session is available, tap to update</string>

    <!-- MessageDisplayHelper -->
    <string name="MessageDisplayHelper_bad_encrypted_message">Bad encrypted message</string>
    <string name="MessageDisplayHelper_message_encrypted_for_non_existing_session">Message encrypted for non-existing session</string>

    <!-- MmsMessageRecord -->
    <string name="MmsMessageRecord_bad_encrypted_mms_message">Bad encrypted MMS message</string>
    <string name="MmsMessageRecord_mms_message_encrypted_for_non_existing_session">MMS message encrypted for non-existing session</string>

    <!-- MuteDialog -->
    <string name="MuteDialog_mute_notifications">Mute notifications</string>

    <!-- KeyCachingService -->
    <string name="KeyCachingService_signal_passphrase_cached">Touch to open.</string>
    <string name="KeyCachingService_passphrase_cached">Session is unlocked</string>
    <string name="KeyCachingService_lock">Lock Session</string>

    <!-- MediaPreviewActivity -->
    <string name="MediaPreviewActivity_you">You</string>
    <string name="MediaPreviewActivity_unssuported_media_type">Unsupported media type</string>
    <string name="MediaPreviewActivity_draft">Draft</string>
    <string name="MediaPreviewActivity_signal_needs_the_storage_permission_in_order_to_write_to_external_storage_but_it_has_been_permanently_denied">Session needs the Storage permission in order to save to external storage, but it has been permanently denied. Please continue to app settings, select \"Permissions\", and enable \"Storage\".</string>
    <string name="MediaPreviewActivity_unable_to_write_to_external_storage_without_permission">Unable to save to external storage without permissions</string>
    <string name="MediaPreviewActivity_media_delete_confirmation_title">Delete message?</string>
    <string name="MediaPreviewActivity_media_delete_confirmation_message">This will permanently delete this message.</string>

    <!-- MessageNotifier -->
    <string name="MessageNotifier_d_new_messages_in_d_conversations">%1$d new messages in %2$d conversations</string>
    <string name="MessageNotifier_most_recent_from_s">Most recent from: %1$s</string>
    <string name="MessageNotifier_locked_message">Locked message</string>
    <string name="MessageNotifier_message_delivery_failed">Message delivery failed.</string>
    <string name="MessageNotifier_failed_to_deliver_message">Failed to deliver message.</string>
    <string name="MessageNotifier_error_delivering_message">Error delivering message.</string>
    <string name="MessageNotifier_mark_all_as_read">Mark all as read</string>
    <string name="MessageNotifier_mark_read">Mark read</string>
    <string name="MessageNotifier_reply">Reply</string>
    <string name="MessageNotifier_pending_signal_messages">Pending Session messages</string>
    <string name="MessageNotifier_you_have_pending_signal_messages">You have pending Session messages, tap to open and retrieve</string>
    <string name="MessageNotifier_contact_message">%1$s %2$s</string>
    <string name="MessageNotifier_unknown_contact_message">Contact</string>

    <!-- Notification Channels -->
    <string name="NotificationChannel_messages">Default</string>
    <string name="NotificationChannel_calls">Calls</string>
    <string name="NotificationChannel_failures">Failures</string>
    <string name="NotificationChannel_backups">Backups</string>
    <string name="NotificationChannel_locked_status">Lock status</string>
    <string name="NotificationChannel_app_updates">App updates</string>
    <string name="NotificationChannel_other">Other</string>
    <string name="NotificationChannel_group_messages">Messages</string>
    <string name="NotificationChannel_missing_display_name">Unknown</string>

    <!-- QuickResponseService -->
    <string name="QuickResponseService_quick_response_unavailable_when_Signal_is_locked">Quick response unavailable when Session is locked!</string>
    <string name="QuickResponseService_problem_sending_message">Problem sending message!</string>

    <!-- SaveAttachmentTask -->
    <string name="SaveAttachmentTask_saved_to">Saved to %s</string>
    <string name="SaveAttachmentTask_saved">Saved</string>

    <!-- SearchToolbar -->
    <string name="SearchToolbar_search">Search</string>

    <!-- ShortcutLauncherActivity -->
    <string name="ShortcutLauncherActivity_invalid_shortcut">Invalid shortcut</string>

    <!-- SingleRecipientNotificationBuilder -->
    <string name="SingleRecipientNotificationBuilder_signal">Session</string>
    <string name="SingleRecipientNotificationBuilder_new_message">New message</string>

    <!-- TransferControlView -->
    <plurals name="TransferControlView_n_items">
        <item quantity="one">%d Item</item>
        <item quantity="other">%d Items</item>
    </plurals>

    <!-- VideoPlayer -->
    <string name="VideoPlayer_error_playing_video">Error playing video</string>

    <!-- attachment_type_selector -->
    <string name="attachment_type_selector__audio">Audio</string>
    <string name="attachment_type_selector__audio_description">Audio</string>
    <string name="attachment_type_selector__contact">Contact</string>
    <string name="attachment_type_selector__contact_description">Contact</string>
    <string name="attachment_type_selector__camera">Camera</string>
    <string name="attachment_type_selector__camera_description">Camera</string>
    <string name="attachment_type_selector__location">Location</string>
    <string name="attachment_type_selector__location_description">Location</string>
    <string name="attachment_type_selector__gif">GIF</string>
    <string name="attachment_type_selector__gif_description">Gif</string>
    <string name="attachment_type_selector__gallery_description">Image or video</string>
    <string name="attachment_type_selector__file_description">File</string>
    <string name="attachment_type_selector__gallery">Gallery</string>
    <string name="attachment_type_selector__file">File</string>

    <string name="attachment_type_selector__drawer_description">Toggle attachment drawer</string>

    <!-- contact_selection_group_activity -->
    <string name="contact_selection_group_activity__finding_contacts">Loading contacts&#8230;</string>

    <!-- conversation_activity -->
    <string name="conversation_activity__send">Send</string>
    <string name="conversation_activity__compose_description">Message composition</string>
    <string name="conversation_activity__emoji_toggle_description">Toggle emoji keyboard</string>
    <string name="conversation_activity__attachment_thumbnail">Attachment Thumbnail</string>
    <string name="conversation_activity__quick_attachment_drawer_toggle_camera_description">Toggle quick camera attachment drawer</string>
    <string name="conversation_activity__quick_attachment_drawer_record_and_send_audio_description">Record and send audio attachment</string>
    <string name="conversation_activity__quick_attachment_drawer_lock_record_description">Lock recording of audio attachment</string>
    <string name="conversation_activity__enable_signal_for_sms">Enable Session for SMS</string>

    <!-- conversation_input_panel -->
    <string name="conversation_input_panel__slide_to_cancel">Slide to cancel</string>
    <string name="conversation_input_panel__cancel">Cancel</string>

    <!-- conversation_item -->
    <string name="conversation_item__mms_image_description">Media message</string>
    <string name="conversation_item__secure_message_description">Secure message</string>

    <!-- conversation_item_sent -->
    <string name="conversation_item_sent__send_failed_indicator_description">Send Failed</string>
    <string name="conversation_item_sent__pending_approval_description">Pending Approval</string>
    <string name="conversation_item_sent__delivered_description">Delivered</string>
    <string name="conversation_item_sent__message_read">Message read</string>

    <!-- conversation_item_received -->
    <string name="conversation_item_received__contact_photo_description">Contact photo</string>

    <!-- audio_view -->
    <string name="audio_view__play_accessibility_description">Play</string>
    <string name="audio_view__pause_accessibility_description">Pause</string>
    <string name="audio_view__download_accessibility_description">Download</string>

    <!-- open_group_invitation_view -->
    <string name="open_group_invitation_view__join_accessibility_description">Join</string>
    <string name="open_group_invitation_view__open_group_invitation">Open group invitation</string>
    <string name="open_group_guidelines_pinned_message">Pinned message</string>
    <string name="open_group_guidelines_community_guidelines">Community guidelines</string>
    <string name="open_group_guidelines_read">Read</string>

    <!-- QuoteView -->
    <string name="QuoteView_audio">Audio</string>
    <string name="QuoteView_video">Video</string>
    <string name="QuoteView_photo">Photo</string>
    <string name="QuoteView_you">You</string>
    <string name="QuoteView_original_missing">Original message not found</string>

    <!-- conversation_fragment -->
    <string name="conversation_fragment__scroll_to_the_bottom_content_description">Scroll to the bottom</string>

    <!-- giphy_activity -->
    <string name="giphy_activity_toolbar__search_gifs_and_stickers">Search GIFs and stickers</string>

    <!-- giphy_fragment -->
    <string name="giphy_fragment__nothing_found">Nothing found</string>

    <!-- load_more_header -->
    <string name="load_more_header__see_full_conversation">See full conversation</string>
    <string name="load_more_header__loading">Loading</string>

    <!-- media_overview_activity -->
    <string name="media_overview_activity__no_media">No media</string>

    <!-- message_recipients_list_item -->
    <string name="message_recipients_list_item__resend">RESEND</string>

    <!-- recipient_preferences -->
    <string name="recipient_preferences__block">Block</string>

    <!-- message_details_header -->
    <string name="message_details_header__issues_need_your_attention">Some issues need your attention.</string>
    <string name="message_details_header__sent">Sent</string>
    <string name="message_details_header__received">Received</string>
    <string name="message_details_header__disappears">Disappears</string>
    <string name="message_details_header__via">Via</string>
    <string name="message_details_header__to">To:</string>
    <string name="message_details_header__from">From:</string>
    <string name="message_details_header__with">With:</string>

    <!-- AndroidManifest.xml -->
    <string name="AndroidManifest__create_passphrase">Create passphrase</string>
    <string name="AndroidManifest__select_contacts">Select contacts</string>
    <string name="AndroidManifest__media_preview">Media preview</string>

    <!-- arrays.xml -->
    <string name="arrays__use_default">Use default</string>
    <string name="arrays__use_custom">Use custom</string>

    <string name="arrays__mute_for_one_hour">Mute for 1 hour</string>
    <string name="arrays__mute_for_two_hours">Mute for 2 hours</string>
    <string name="arrays__mute_for_one_day">Mute for 1 day</string>
    <string name="arrays__mute_for_seven_days">Mute for 7 days</string>
    <string name="arrays__mute_for_one_year">Mute for 1 year</string>

    <string name="arrays__settings_default">Settings default</string>
    <string name="arrays__enabled">Enabled</string>
    <string name="arrays__disabled">Disabled</string>

    <string name="arrays__name_and_message">Name and message</string>
    <string name="arrays__name_only">Name only</string>
    <string name="arrays__no_name_or_message">No name or message</string>

    <string name="arrays__images">Images</string>
    <string name="arrays__audio">Audio</string>
    <string name="arrays__video">Video</string>
    <string name="arrays__documents">Documents</string>

    <string name="arrays__small">Small</string>
    <string name="arrays__normal">Normal</string>
    <string name="arrays__large">Large</string>
    <string name="arrays__extra_large">Extra large</string>

    <string name="arrays__default">Default</string>
    <string name="arrays__high">High</string>
    <string name="arrays__max">Max</string>

    <!-- plurals.xml -->
    <plurals name="hours_ago">
        <item quantity="one">%d hour</item>
        <item quantity="other">%d hours</item>
    </plurals>

    <!-- preferences.xml -->
    <string name="preferences__pref_enter_sends_title">Enter key sends</string>
    <string name="preferences__pressing_the_enter_key_will_send_text_messages">Pressing the Enter key will send text messages</string>
    <string name="preferences__send_link_previews">Send link previews</string>
    <string name="preferences__previews_are_supported_for">Previews are supported for Imgur, Instagram, Pinterest, Reddit, and YouTube links</string>
    <string name="preferences__screen_security">Screen security</string>
    <string name="preferences__disable_screen_security_to_allow_screen_shots">Block screenshots in the recents list and inside the app</string>
    <string name="preferences__notifications">Notifications</string>
    <string name="preferences__led_color">LED color</string>
    <string name="preferences__led_color_unknown">Unknown</string>
    <string name="preferences__pref_led_blink_title">LED blink pattern</string>
    <string name="preferences__sound">Sound</string>
    <string name="preferences__silent">Silent</string>
    <string name="preferences__repeat_alerts">Repeat alerts</string>
    <string name="preferences__never">Never</string>
    <string name="preferences__one_time">One time</string>
    <string name="preferences__two_times">Two times</string>
    <string name="preferences__three_times">Three times</string>
    <string name="preferences__five_times">Five times</string>
    <string name="preferences__ten_times">Ten times</string>
    <string name="preferences__vibrate">Vibrate</string>
    <string name="preferences__green">Green</string>
    <string name="preferences__red">Red</string>
    <string name="preferences__blue">Blue</string>
    <string name="preferences__orange">Orange</string>
    <string name="preferences__cyan">Cyan</string>
    <string name="preferences__magenta">Magenta</string>
    <string name="preferences__white">White</string>
    <string name="preferences__none">None</string>
    <string name="preferences__fast">Fast</string>
    <string name="preferences__normal">Normal</string>
    <string name="preferences__slow">Slow</string>
    <string name="preferences__automatically_delete_older_messages_once_a_conversation_exceeds_a_specified_length">Automatically delete older messages once a conversation exceeds a specified length</string>
    <string name="preferences__delete_old_messages">Delete old messages</string>
    <string name="preferences__conversation_length_limit">Conversation length limit</string>
    <string name="preferences__trim_all_conversations_now">Trim all conversations now</string>
    <string name="preferences__scan_through_all_conversations_and_enforce_conversation_length_limits">Scan through all conversations and enforce conversation length limits</string>
    <string name="preferences__default">Default</string>
    <string name="preferences__incognito_keyboard">Incognito keyboard</string>
    <string name="preferences__read_receipts">Read receipts</string>
    <string name="preferences__if_read_receipts_are_disabled_you_wont_be_able_to_see_read_receipts">If read receipts are disabled, you won\'t be able to see read receipts from others.</string>
    <string name="preferences__typing_indicators">Typing indicators</string>
    <string name="preferences__if_typing_indicators_are_disabled_you_wont_be_able_to_see_typing_indicators">If typing indicators are disabled, you won\'t be able to see typing indicators from others.</string>
    <string name="preferences__request_keyboard_to_disable_personalized_learning">Request keyboard to disable personalized learning</string>
    <string name="preferences__light_theme">Light</string>
    <string name="preferences__dark_theme">Dark</string>
    <string name="preferences_chats__message_trimming">Message Trimming</string>
    <string name="preferences_advanced__use_system_emoji">Use system emoji</string>
    <string name="preferences_advanced__disable_signal_built_in_emoji_support">Disable Session\'s built-in emoji support</string>
    <string name="preferences_app_protection__app_access">App Access</string>
    <string name="preferences_app_protection__communication">Communication</string>
    <string name="preferences_chats__chats">Chats</string>
    <string name="preferences_notifications__messages">Messages</string>
    <string name="preferences_notifications__in_chat_sounds">In-chat sounds</string>
    <string name="preferences_notifications__show">Show</string>
    <string name="preferences_notifications__priority">Priority</string>

    <!-- **************************************** -->
    <!-- menus -->
    <!-- **************************************** -->

    <!-- contact_selection_list -->
    <string name="contact_selection_list__unknown_contact">New message to...</string>

    <!-- conversation_context -->
    <string name="conversation_context__menu_message_details">Message details</string>
    <string name="conversation_context__menu_copy_text">Copy text</string>
    <string name="conversation_context__menu_delete_message">Delete message</string>
    <string name="conversation_context__menu_ban_user">Ban user</string>
    <string name="conversation_context__menu_resend_message">Resend message</string>
    <string name="conversation_context__menu_reply_to_message">Reply to message</string>

    <!-- conversation_context_image -->
    <string name="conversation_context_image__save_attachment">Save attachment</string>

    <!-- conversation_expiring_off -->
    <string name="conversation_expiring_off__disappearing_messages">Disappearing messages</string>

    <!-- conversation_expiring_on -->
    <string name="menu_conversation_expiring_on__messages_expiring">Messages expiring</string>

    <!-- conversation_muted -->
    <string name="conversation_muted__unmute">Unmute</string>

    <!-- conversation_unmuted -->
    <string name="conversation_unmuted__mute_notifications">Mute notifications</string>

    <!-- conversation -->
    <string name="conversation__menu_edit_group">Edit group</string>
    <string name="conversation__menu_leave_group">Leave group</string>
    <string name="conversation__menu_view_all_media">All media</string>
    <string name="conversation__menu_add_shortcut">Add to home screen</string>

    <!-- conversation_popup -->
    <string name="conversation_popup__menu_expand_popup">Expand popup</string>

    <!-- conversation_group_options -->
    <string name="conversation_group_options__delivery">Delivery</string>
    <string name="conversation_group_options__conversation">Conversation</string>
    <string name="conversation_group_options__broadcast">Broadcast</string>

    <!-- media_preview -->
    <string name="media_preview__save_title">Save</string>
    <string name="media_preview__forward_title">Forward</string>
    <string name="media_preview__all_media_title">All media</string>

    <!-- media_overview -->
    <string name="media_overview_documents_fragment__no_documents_found">No documents</string>

    <!-- media_preview_activity -->
    <string name="media_preview_activity__media_content_description">Media preview</string>

    <!-- Trimmer -->
    <string name="trimmer__deleting">Deleting</string>
    <string name="trimmer__deleting_old_messages">Deleting old messages...</string>
    <string name="trimmer__old_messages_successfully_deleted">Old messages successfully deleted</string>

    <!-- transport_selection_list_item -->
    <string name="Permissions_permission_required">Permission required</string>
    <string name="Permissions_continue">Continue</string>
    <string name="Permissions_not_now">Not now</string>
    <string name="backup_enable_dialog__backups_will_be_saved_to_external_storage_and_encrypted_with_the_passphrase_below_you_must_have_this_passphrase_in_order_to_restore_a_backup">Backups will be saved to external storage and encrypted with the passphrase below. You must have this passphrase in order to restore a backup.</string>
    <string name="backup_enable_dialog__i_have_written_down_this_passphrase">I have written down this passphrase. Without it, I will be unable to restore a backup.</string>
    <string name="registration_activity__skip">Skip</string>
    <string name="RegistrationActivity_backup_failure_downgrade">Cannot import backups from newer versions of Session</string>
    <string name="RegistrationActivity_incorrect_backup_passphrase">Incorrect backup passphrase</string>
    <string name="BackupDialog_enable_local_backups">Enable local backups?</string>
    <string name="BackupDialog_enable_backups">Enable backups</string>
    <string name="BackupDialog_please_acknowledge_your_understanding_by_marking_the_confirmation_check_box">Please acknowledge your understanding by marking the confirmation check box.</string>
    <string name="BackupDialog_delete_backups">Delete backups?</string>
    <string name="BackupDialog_disable_and_delete_all_local_backups">Disable and delete all local backups?</string>
    <string name="BackupDialog_delete_backups_statement">Delete backups</string>
    <string name="BackupDialog_copied_to_clipboard">Copied to clipboard</string>
    <string name="LocalBackupJob_creating_backup">Creating backup...</string>
    <string name="ProgressPreference_d_messages_so_far">%d messages so far</string>
    <string name="BackupUtil_never">Never</string>
    <string name="preferences_app_protection__screen_lock">Screen lock</string>
    <string name="preferences_app_protection__lock_signal_access_with_android_screen_lock_or_fingerprint">Lock Session access with Android screen lock or fingerprint</string>
    <string name="preferences_app_protection__screen_lock_inactivity_timeout">Screen lock inactivity timeout</string>
    <string name="AppProtectionPreferenceFragment_none">None</string>
    <!-- Conversation activity -->
    <string name="activity_conversation_copy_public_key_button_title">Copy public key</string>

    <!-- Session -->
    <string name="continue_2">Continue</string>
    <string name="copy">Copy</string>
    <string name="invalid_url">Invalid URL</string>
    <string name="copied_to_clipboard">Copied to clipboard</string>
    <string name="next">Next</string>
    <string name="share">Share</string>
    <string name="invalid_session_id">Invalid Session ID</string>
    <string name="cancel">Cancel</string>
    <string name="your_session_id">Your Session ID</string>

    <string name="activity_landing_title_2">Your Session begins here...</string>
    <string name="activity_landing_register_button_title">Create Session ID</string>
    <string name="activity_landing_restore_button_title">Continue Your Session</string>

    <string name="view_fake_chat_bubble_1">What\'s Session?</string>
    <string name="view_fake_chat_bubble_2">It\'s a decentralized, encrypted messaging app</string>
    <string name="view_fake_chat_bubble_3">So it doesn\'t collect my personal information or my conversation metadata? How does it work?</string>
    <string name="view_fake_chat_bubble_4">Using a combination of advanced anonymous routing and end-to-end encryption technologies.</string>
    <string name="view_fake_chat_bubble_5">Friends don\'t let friends use compromised messengers. You\'re welcome.</string>

    <string name="activity_register_title">Say hello to your Session ID</string>
    <string name="activity_register_explanation">Your Session ID is the unique address people can use to contact you on Session. With no connection to your real identity, your Session ID is totally anonymous and private by design.</string>

    <string name="activity_restore_title">Restore your account</string>
    <string name="activity_restore_explanation">Enter the recovery phrase that was given to you when you signed up to restore your account.</string>
    <string name="activity_restore_seed_edit_text_hint">Enter your recovery phrase</string>

    <string name="activity_display_name_title_2">Pick your display name</string>
    <string name="activity_display_name_explanation">This will be your name when you use Session. It can be your real name, an alias, or anything else you like.</string>
    <string name="activity_display_name_edit_text_hint">Enter a display name</string>
    <string name="activity_display_name_display_name_missing_error">Please pick a display name</string>
    <string name="activity_display_name_display_name_too_long_error">Please pick a shorter display name</string>

    <string name="activity_pn_mode_recommended_option_tag">Recommended</string>
    <string name="activity_pn_mode_no_option_picked_dialog_title">Please Pick an Option</string>

    <string name="activity_home_empty_state_message">You don\'t have any contacts yet</string>
    <string name="activity_home_empty_state_button_title">Start a Session</string>
    <string name="activity_home_leave_group_dialog_message">Are you sure you want to leave this group?</string>
    <string name="activity_home_leaving_group_failed_message">"Couldn\'t leave group"</string>
    <string name="activity_home_delete_conversation_dialog_message">Are you sure you want to delete this conversation?</string>
    <string name="activity_home_conversation_deleted_message">Conversation deleted</string>

    <string name="activity_seed_title">Your Recovery Phrase</string>
    <string name="activity_seed_title_2">Meet your recovery phrase</string>
    <string name="activity_seed_explanation">Your recovery phrase is the master key to your Session ID — you can use it to restore your Session ID if you lose access to your device. Store your recovery phrase in a safe place, and don\'t give it to anyone.</string>
    <string name="activity_seed_reveal_button_title">Hold to reveal</string>

    <string name="view_seed_reminder_title">You\'re almost finished! 80%</string>
    <string name="view_seed_reminder_subtitle_1">Secure your account by saving your recovery phrase</string>
    <string name="view_seed_reminder_subtitle_2">Tap and hold the redacted words to reveal your recovery phrase, then store it safely to secure your Session ID.</string>
    <string name="view_seed_reminder_subtitle_3">Make sure to store your recovery phrase in a safe place</string>

    <string name="activity_path_title">Path</string>
    <string name="activity_path_explanation">Session hides your IP by bouncing your messages through several Service Nodes in Session\'s decentralized network. These are the countries your connection is currently being bounced through:</string>
    <string name="activity_path_device_row_title">You</string>
    <string name="activity_path_guard_node_row_title">Entry Node</string>
    <string name="activity_path_service_node_row_title">Service Node</string>
    <string name="activity_path_destination_row_title">Destination</string>
    <string name="activity_path_learn_more_button_title">Learn More</string>

    <string name="activity_create_private_chat_title">New Session</string>
    <string name="activity_create_private_chat_enter_session_id_tab_title">Enter Session ID</string>
    <string name="activity_create_private_chat_scan_qr_code_tab_title">Scan QR Code</string>
    <string name="activity_create_private_chat_scan_qr_code_explanation">Scan a user\'s QR code to start a session. QR codes can be found by tapping the QR code icon in account settings.</string>

    <string name="fragment_enter_public_key_edit_text_hint">Enter Session ID of recipient</string>
    <string name="fragment_enter_public_key_explanation">Users can share their Session ID by going into their account settings and tapping "Share Session ID", or by sharing their QR code.</string>

    <string name="fragment_scan_qr_code_camera_access_explanation">Session needs camera access to scan QR codes</string>
    <string name="fragment_scan_qr_code_grant_camera_access_button_title">Grant Camera Access</string>

    <string name="activity_create_closed_group_title">New Closed Group</string>
    <string name="activity_create_closed_group_edit_text_hint">Enter a group name</string>
    <string name="activity_create_closed_group_empty_state_message">You don\'t have any contacts yet</string>
    <string name="activity_create_closed_group_empty_state_button_title">Start a Session</string>
    <string name="activity_create_closed_group_group_name_missing_error">Please enter a group name</string>
    <string name="activity_create_closed_group_group_name_too_long_error">Please enter a shorter group name</string>
    <string name="activity_create_closed_group_not_enough_group_members_error">Please pick at least 1 group member</string>
    <string name="activity_create_closed_group_too_many_group_members_error">A closed group cannot have more than 100 members</string>

    <string name="activity_join_public_chat_title">Join Open Group</string>
    <string name="activity_join_public_chat_error">Couldn\'t join group</string>
    <string name="activity_join_public_chat_enter_group_url_tab_title">Open Group URL</string>
    <string name="activity_join_public_chat_scan_qr_code_tab_title">Scan QR Code</string>
    <string name="activity_join_public_chat_scan_qr_code_explanation">Scan the QR code of the open group you\'d like to join</string>

    <string name="fragment_enter_chat_url_edit_text_hint">Enter an open group URL</string>

    <string name="activity_settings_title">Settings</string>
    <string name="activity_settings_display_name_edit_text_hint">Enter a display name</string>
    <string name="activity_settings_display_name_missing_error">Please pick a display name</string>
    <string name="activity_settings_display_name_too_long_error">Please pick a shorter display name</string>
    <string name="activity_settings_privacy_button_title">Privacy</string>
    <string name="activity_settings_notifications_button_title">Notifications</string>
    <string name="activity_settings_chats_button_title">Chats</string>
    <string name="activity_settings_devices_button_title">Devices</string>
    <string name="activity_settings_invite_button_title">Invite</string>
    <string name="activity_settings_recovery_phrase_button_title">Recovery Phrase</string>
    <string name="activity_settings_clear_all_data_button_title">Clear Data</string>
    <string name="activity_settings_help_translate_session">Help us Translate Session</string>

    <string name="activity_notification_settings_title">Notifications</string>
    <string name="activity_notification_settings_style_section_title">Notification Style</string>
    <string name="activity_notification_settings_content_section_title">Notification Content</string>

    <string name="activity_privacy_settings_title">Privacy</string>

    <string name="activity_chat_settings_title">Chats</string>

    <string name="preferences_notifications_strategy_category_title">Notification Strategy</string>

    <string name="fragment_device_list_bottom_sheet_change_name_button_title">Change name</string>
    <string name="fragment_device_list_bottom_sheet_unlink_device_button_title">Unlink device</string>

    <string name="dialog_seed_title">Your Recovery Phrase</string>
    <string name="dialog_seed_explanation">This is your recovery phrase. With it, you can restore or migrate your Session ID to a new device.</string>

    <string name="dialog_clear_all_data_title">Clear All Data</string>
    <string name="dialog_clear_all_data_explanation">This will permanently delete your messages, sessions, and contacts.</string>

    <string name="activity_qr_code_title">QR Code</string>
    <string name="activity_qr_code_view_my_qr_code_tab_title">View My QR Code</string>
    <string name="activity_qr_code_view_scan_qr_code_tab_title">Scan QR Code</string>
    <string name="activity_qr_code_view_scan_qr_code_explanation">Scan someone\'s QR code to start a conversation with them</string>
    <string name="fragment_view_my_qr_code_title">Scan Me</string>

    <string name="fragment_view_my_qr_code_explanation">This is your QR code. Other users can scan it to start a session with you.</string>
    <string name="fragment_view_my_qr_code_share_title">Share QR Code</string>

    <string name="fragment_contact_selection_contacts_title">Contacts</string>
    <string name="fragment_contact_selection_closed_groups_title">Closed Groups</string>
    <string name="fragment_contact_selection_open_groups_title">Open Groups</string>
    <string name="fragment_contact_selection_empty_contacts">You don\'t have any contacts yet</string>

    <!-- Next round of translation -->

    <string name="menu_apply_button">Apply</string>
    <string name="menu_done_button">Done</string>

    <string name="activity_edit_closed_group_title">Edit Group</string>
    <string name="activity_edit_closed_group_edit_text_hint">Enter a new group name</string>
    <string name="activity_edit_closed_group_edit_members">Members</string>
    <string name="activity_edit_closed_group_add_members">Add members</string>
    <string name="activity_edit_closed_group_group_name_missing_error">Group name can\'t be empty</string>
    <string name="activity_edit_closed_group_group_name_too_long_error">Please enter a shorter group name</string>
    <string name="activity_edit_closed_group_not_enough_group_members_error">Groups must have at least 1 group member</string>

    <string name="fragment_edit_group_bottom_sheet_remove">Remove user from group</string>

    <string name="activity_select_contacts_title">Select Contacts</string>

    <string name="view_reset_secure_session_done_message">Secure session reset done</string>
    
    <string name="dialog_ui_mode_title">Theme</string>
    <string name="dialog_ui_mode_option_day">Day</string>
    <string name="dialog_ui_mode_option_night">Night</string>
    <string name="dialog_ui_mode_option_system_default">System default</string>

    <string name="activity_conversation_menu_copy_session_id">Copy Session ID</string>

    <string name="attachment">Attachment</string>
    <string name="attachment_type_voice_message">Voice Message</string>
    <string name="details">Details</string>

    <string name="dialog_backup_activation_failed">Failed to activate backups. Please try again or contact support.</string>

    <string name="activity_backup_restore_title">Restore backup</string>
    <string name="activity_backup_restore_select_file">Select a file</string>
    <string name="activity_backup_restore_explanation_1">Select a backup file and enter the passphrase it was created with.</string>
    <string name="activity_backup_restore_passphrase">30-digit passphrase</string>

    <string name="activity_link_device_skip_prompt">This is taking a while, would you like to skip?</string>
    <string name="activity_link_device_link_device">Link a Device</string>
    <string name="activity_join_public_chat_join_rooms">Or join one of these…</string>

<<<<<<< HEAD
    <string name="activity_pn_mode_message_notifications">Message Notifications</string>
    <string name="activity_pn_mode_explanation">There are two ways Session can notify you of new messages.</string>
    <string name="activity_pn_mode_fast_mode">Fast Mode</string>
    <string name="activity_pn_mode_slow_mode">Slow Mode</string>
    <string name="activity_pn_mode_fast_mode_explanation">You’ll be notified of new messages reliably and immediately using Google’s notification servers.</string>
    <string name="activity_pn_mode_slow_mode_explanation">Session will occasionally check for new messages in the background.</string>

    <string name="fragment_recovery_phrase_title">Recovery Phrase</string>

    <string name="activity_prompt_passphrase_session_locked">Session is Locked</string>
    <string name="activity_prompt_passphrase_tap_to_unlock">Tap to Unlock</string>



=======
    <string name="fragment_user_details_bottom_sheet_edit_text_hint">Enter a nickname</string>
>>>>>>> b5b3f4ae

</resources><|MERGE_RESOLUTION|>--- conflicted
+++ resolved
@@ -829,7 +829,6 @@
     <string name="activity_link_device_link_device">Link a Device</string>
     <string name="activity_join_public_chat_join_rooms">Or join one of these…</string>
 
-<<<<<<< HEAD
     <string name="activity_pn_mode_message_notifications">Message Notifications</string>
     <string name="activity_pn_mode_explanation">There are two ways Session can notify you of new messages.</string>
     <string name="activity_pn_mode_fast_mode">Fast Mode</string>
@@ -842,10 +841,6 @@
     <string name="activity_prompt_passphrase_session_locked">Session is Locked</string>
     <string name="activity_prompt_passphrase_tap_to_unlock">Tap to Unlock</string>
 
-
-
-=======
     <string name="fragment_user_details_bottom_sheet_edit_text_hint">Enter a nickname</string>
->>>>>>> b5b3f4ae
 
 </resources>