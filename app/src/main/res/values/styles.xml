--- conflicted
+++ resolved
@@ -113,13 +113,8 @@
 
     <style name="Widget.Session.Button.Common.DestructiveOutline">
         <item name="android:background">@drawable/destructive_outline_button_medium_background</item>
-<<<<<<< HEAD
         <item name="android:textColor">@color/button_destructive</item>
-        <item name="android:drawableTint" tools:ignore="NewApi">?android:textColorPrimary</item>
-=======
-        <item name="android:textColor">@color/destructive</item>
-        <item name="android:drawableTint">?android:textColorPrimary</item>
->>>>>>> a8e77659
+        <item name="android:drawableTint">?android:textColorPrimary</item>
     </style>
 
     <style name="Widget.Session.Button.Dialog" parent="">
