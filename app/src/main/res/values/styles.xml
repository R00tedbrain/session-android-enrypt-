--- conflicted
+++ resolved
@@ -193,8 +193,6 @@
         <item name="android:maxLines">1</item>
     </style>
 
-<<<<<<< HEAD
-=======
     <style name="CallMessage">
         <item name="android:background">@drawable/call_message_background</item>
         <item name="android:textColor">?message_received_text_color</item>
@@ -206,29 +204,6 @@
         <item name="android:fontFamily">sans-serif-medium</item>
     </style>
 
-    <style name="FakeChatViewMessageBubble">
-        <item name="android:paddingLeft">@dimen/medium_spacing</item>
-        <item name="android:paddingTop">12dp</item>
-        <item name="android:paddingRight">@dimen/medium_spacing</item>
-        <item name="android:paddingBottom">12dp</item>
-        <item name="android:textSize">15sp</item>
-        <item name="android:fontFamily">sans-serif-medium</item>
-        <item name="android:elevation">0dp</item>
-        <item name="android:textColor">?android:textColorPrimary</item>
-    </style>
-
-    <style name="FakeChatViewMessageBubble.Incoming">
-        <item name="android:background">@drawable/fake_chat_view_incoming_message_background</item>
-        <item name="android:elevation">10dp</item>
-        <item name="android:textColor">?message_received_text_color</item>
-    </style>
-
-    <style name="FakeChatViewMessageBubble.Outgoing">
-        <item name="android:background">@drawable/fake_chat_view_outgoing_message_background</item>
-        <item name="android:elevation">10dp</item>
-        <item name="android:textColor">?message_sent_text_color</item>
-    </style>
->>>>>>> e68290b5
     <!-- Session -->
 
     <style name="NoAnimation.Theme.AppCompat.Light.DarkActionBar" parent="@style/Theme.AppCompat.Light.DarkActionBar">
