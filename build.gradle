--- conflicted
+++ resolved
@@ -181,13 +181,8 @@
     testImplementation 'org.robolectric:shadows-multidex:4.2'
 }
 
-<<<<<<< HEAD
-def canonicalVersionCode = 91
-def canonicalVersionName = "1.5.1.6"
-=======
 def canonicalVersionCode = 93
 def canonicalVersionName = "1.5.2"
->>>>>>> cc199b40
 
 def postFixSize = 10
 def abiPostFix = ['armeabi-v7a' : 1,
