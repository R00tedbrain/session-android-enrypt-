--- conflicted
+++ resolved
@@ -23,19 +23,13 @@
 - list the steps
 - that reproduce the bug
 
-<<<<<<< HEAD
-**Actual result:** Describe here what happens after you run the steps above (i.e. the buggy behaviour)
-
-**Expected result:** Describe here what should happen after you run the steps above (i.e. what would be the correct behaviour)
-=======
-**Actual result:** 
+**Actual result:**
 
 Describe here what happens after you run the steps above (i.e. the buggy behaviour)
 
-**Expected result:** 
+**Expected result:**
 
 Describe here what should happen after you run the steps above (i.e. what would be the correct behaviour)
->>>>>>> a055cf3d
 
 ### Screenshots
 <!-- you can drag and drop images below -->
@@ -47,15 +41,7 @@
 **Device:** Manufacturer Model XVI
 
 **Android version:** 0.0.0
-<<<<<<< HEAD
 
 **Session version:** 0.0.0
 
-=======
-
-**Session version:** 0.0.0
-
-### Link to debug log
-
-<!-- immediately after the bug has happened capture a debug log via Signal's advanced settings and paste the link below -->
->>>>>>> a055cf3d
+### Link to debug log