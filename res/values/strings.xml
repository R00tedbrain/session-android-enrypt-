<?xml version="1.0" encoding="utf-8"?>
<resources>
    <string name="app_name">Session</string>
    <string name="install_url" translatable="false">https://getsession.org/</string>
    <string name="yes">Yes</string>
    <string name="no">No</string>
    <string name="delete">Delete</string>
    <string name="please_wait">Please wait...</string>
    <string name="save">Save</string>
    <string name="note_to_self">Note to Self</string>
    <string name="version_s">Version %s</string>

    <!-- AbstractNotificationBuilder -->
    <string name="AbstractNotificationBuilder_new_message">New message</string>

    <!-- AlbumThumbnailView -->
    <string name="AlbumThumbnailView_plus">\+%d</string>

    <!-- ApplicationPreferencesActivity -->
    <string name="ApplicationPreferencesActivity_currently_s">Currently: %s</string>
    <string name="ApplicationPreferenceActivity_you_havent_set_a_passphrase_yet">You haven\'t set a passphrase yet!</string>
    <plurals name="ApplicationPreferencesActivity_messages_per_conversation">
        <item quantity="one">%d message per conversation</item>
        <item quantity="other">%d messages per conversation</item>
    </plurals>
    <string name="ApplicationPreferencesActivity_delete_all_old_messages_now">Delete all old messages now?</string>
    <plurals name="ApplicationPreferencesActivity_this_will_immediately_trim_all_conversations_to_the_d_most_recent_messages">
        <item quantity="one">This will immediately trim all conversations to the most recent message.</item>
        <item quantity="other">This will immediately trim all conversations to the %d most recent messages.</item>
    </plurals>
    <string name="ApplicationPreferencesActivity_delete">Delete</string>
    <string name="ApplicationPreferencesActivity_disable_passphrase">Disable passphrase?</string>
    <string name="ApplicationPreferencesActivity_this_will_permanently_unlock_signal_and_message_notifications">This will permanently unlock Session and message notifications.</string>
    <string name="ApplicationPreferencesActivity_disable">Disable</string>
    <string name="ApplicationPreferencesActivity_unregistering">Unregistering</string>
    <string name="ApplicationPreferencesActivity_unregistering_from_signal_messages_and_calls">Unregistering from Session messages and calls...</string>
    <string name="ApplicationPreferencesActivity_disable_signal_messages_and_calls">Disable Session messages and calls?</string>
    <string name="ApplicationPreferencesActivity_disable_signal_messages_and_calls_by_unregistering">Disable Session messages and calls by unregistering from the server. You will need to re-register your phone number to use them again in the future.</string>
    <string name="ApplicationPreferencesActivity_error_connecting_to_server">Error connecting to server!</string>
    <string name="ApplicationPreferencesActivity_sms_enabled">SMS Enabled</string>
    <string name="ApplicationPreferencesActivity_touch_to_change_your_default_sms_app">Touch to change your default SMS app</string>
    <string name="ApplicationPreferencesActivity_sms_disabled">SMS Disabled</string>
    <string name="ApplicationPreferencesActivity_touch_to_make_signal_your_default_sms_app">Touch to make Session your default SMS app</string>
    <string name="ApplicationPreferencesActivity_on">on</string>
    <string name="ApplicationPreferencesActivity_On">On</string>
    <string name="ApplicationPreferencesActivity_off">off</string>
    <string name="ApplicationPreferencesActivity_Off">Off</string>
    <string name="ApplicationPreferencesActivity_sms_mms_summary">SMS %1$s, MMS %2$s</string>
    <string name="ApplicationPreferencesActivity_privacy_summary">Screen lock %1$s, Registration lock %2$s</string>
    <string name="ApplicationPreferencesActivity_appearance_summary">Theme %1$s, Language %2$s</string>

    <!-- AppProtectionPreferenceFragment -->
    <plurals name="AppProtectionPreferenceFragment_minutes">
        <item quantity="one">%d minute</item>
        <item quantity="other">%d minutes</item>
    </plurals>

    <!-- DraftDatabase -->
    <string name="DraftDatabase_Draft_image_snippet">(image)</string>
    <string name="DraftDatabase_Draft_audio_snippet">(audio)</string>
    <string name="DraftDatabase_Draft_video_snippet">(video)</string>
    <string name="DraftDatabase_Draft_location_snippet">(location)</string>
    <string name="DraftDatabase_Draft_quote_snippet">(reply)</string>

    <!-- AttchmentManager -->
    <string name="AttachmentManager_cant_open_media_selection">Can\'t find an app to select media.</string>
    <string name="AttachmentManager_signal_requires_the_external_storage_permission_in_order_to_attach_photos_videos_or_audio">Session requires the Storage permission in order to attach photos, videos, or audio, but it has been permanently denied. Please continue to the app settings menu, select \"Permissions\", and enable \"Storage\".</string>
    <string name="AttachmentManager_signal_requires_contacts_permission_in_order_to_attach_contact_information">Session requires Contacts permission in order to attach contact information, but it has been permanently denied. Please continue to the app settings menu, select \"Permissions\", and enable \"Contacts\".</string>
    <string name="AttachmentManager_signal_requires_location_information_in_order_to_attach_a_location">Session requires Location permission in order to attach a location, but it has been permanently denied. Please continue to the app settings menu, select \"Permissions\", and enable \"Location\".</string>
    <string name="AttachmentManager_signal_requires_the_camera_permission_in_order_to_take_photos_but_it_has_been_permanently_denied">Session requires the Camera permission in order to take photos, but it has been permanently denied. Please continue to the app settings menu, select \"Permissions\", and enable \"Camera\".</string>

    <!-- AudioSlidePlayer -->
    <string name="AudioSlidePlayer_error_playing_audio">Error playing audio!</string>

    <!-- BlockedContactsActivity -->
    <string name="BlockedContactsActivity_blocked_contacts">Blocked contacts</string>

    <!-- BucketedThreadMedia -->
    <string name="BucketedThreadMedia_Today">Today</string>
    <string name="BucketedThreadMedia_Yesterday">Yesterday</string>
    <string name="BucketedThreadMedia_This_week">This week</string>
    <string name="BucketedThreadMedia_This_month">This month</string>

    <!-- CallScreen -->
    <string name="CallScreen_Incoming_call">Incoming call</string>

    <!-- CameraActivity -->
    <string name="CameraActivity_image_save_failure">Failed to save image.</string>

    <!-- ClearProfileActivity -->
    <string name="ClearProfileActivity_remove">Remove</string>
    <string name="ClearProfileActivity_remove_profile_photo">Remove profile photo?</string>

    <!-- CommunicationActions -->
    <string name="CommunicationActions_no_browser_found">No web browser found.</string>
    <string name="CommunicationActions_a_cellular_call_is_already_in_progress">A cellular call is already in progress.</string>

    <!-- ConfirmIdentityDialog -->
    <string name="ConfirmIdentityDialog_your_safety_number_with_s_has_changed">Your safety number with %1$s has changed. This could either mean that someone is trying to intercept your communication, or that %2$s simply reinstalled Session.</string>
    <string name="ConfirmIdentityDialog_you_may_wish_to_verify_your_safety_number_with_this_contact">You may wish to verify your safety number with this contact.</string>
    <string name="ConfirmIdentityDialog_accept">Accept</string>

    <!-- ContactsCursorLoader -->
    <string name="ContactsCursorLoader_recent_chats">Recent chats</string>
    <string name="ContactsCursorLoader_contacts">Contacts</string>
    <string name="ContactsCursorLoader_groups">Groups</string>

    <!-- ContactsDatabase -->
    <string name="ContactsDatabase_message_s">Message %s</string>
    <string name="ContactsDatabase_signal_call_s">Session Call %s</string>

    <!-- ContactNameEditActivity -->
    <string name="ContactNameEditActivity_given_name">Given name</string>
    <string name="ContactNameEditActivity_family_name">Family name</string>
    <string name="ContactNameEditActivity_prefix">Prefix</string>
    <string name="ContactNameEditActivity_suffix">Suffix</string>
    <string name="ContactNameEditActivity_middle_name">Middle name</string>

    <!-- ContactShareEditActivity -->
    <string name="ContactShareEditActivity_type_home">Home</string>
    <string name="ContactShareEditActivity_type_mobile">Mobile</string>
    <string name="ContactShareEditActivity_type_work">Work</string>
    <string name="ContactShareEditActivity_type_missing">Other</string>
    <string name="ContactShareEditActivity_invalid_contact">Selected contact was invalid</string>

    <!-- ConversationItem -->
    <string name="ConversationItem_error_not_delivered">Send failed, tap for details</string>
    <string name="ConversationItem_received_key_exchange_message_tap_to_process">Received key exchange message, tap to process.</string>
    <string name="ConversationItem_group_action_left">%1$s has left the group.</string>
    <string name="ConversationItem_click_to_approve_unencrypted">Send failed, tap for unsecured fallback</string>
    <string name="ConversationItem_click_to_approve_unencrypted_sms_dialog_title">Fallback to unencrypted SMS?</string>
    <string name="ConversationItem_click_to_approve_unencrypted_mms_dialog_title">Fallback to unencrypted MMS?</string>
    <string name="ConversationItem_click_to_approve_unencrypted_dialog_message">This message will <b>not</b> be encrypted because the recipient is no longer a Session user.\n\nSend unsecured message?</string>
    <string name="ConversationItem_unable_to_open_media">Can\'t find an app able to open this media.</string>
    <string name="ConversationItem_copied_text">Copied %s</string>
    <string name="ConversationItem_from_s">from %s</string>
    <string name="ConversationItem_to_s">to %s</string>
    <string name="ConversationItem_read_more">&#160; Read More</string>
    <string name="ConversationItem_download_more">&#160; Download More</string>
    <string name="ConversationItem_pending">&#160; Pending</string>

    <!-- ConversationActivity -->
    <string name="ConversationActivity_reset_secure_session_question">Reset secure session?</string>
    <string name="ConversationActivity_this_may_help_if_youre_having_encryption_problems">This may help if you\'re having encryption problems in this conversation. Your messages will be kept.</string>
    <string name="ConversationActivity_reset">Reset</string>
    <string name="ConversationActivity_add_attachment">Add attachment</string>
    <string name="ConversationActivity_select_contact_info">Select contact info</string>
    <string name="ConversationActivity_compose_message">Compose message</string>
    <string name="ConversationActivity_sorry_there_was_an_error_setting_your_attachment">Sorry, there was an error setting your attachment.</string>
    <string name="ConversationActivity_recipient_is_not_a_valid_sms_or_email_address_exclamation">Recipient is not a valid SMS or email address!</string>
    <string name="ConversationActivity_message_is_empty_exclamation">Message is empty!</string>
    <string name="ConversationActivity_group_members">Group members</string>

    <string name="ConversationActivity_invalid_recipient">Invalid recipient!</string>
    <string name="ConversationActivity_added_to_home_screen">Added to home screen</string>
    <string name="ConversationActivity_calls_not_supported">Calls not supported</string>
    <string name="ConversationActivity_this_device_does_not_appear_to_support_dial_actions">This device does not appear to support dial actions.</string>
    <string name="ConversationActivity_leave_group">Leave group?</string>
    <string name="ConversationActivity_are_you_sure_you_want_to_leave_this_group">Are you sure you want to leave this group?</string>
    <string name="ConversationActivity_transport_insecure_sms">Insecure SMS</string>
    <string name="ConversationActivity_transport_insecure_mms">Insecure MMS</string>
    <string name="ConversationActivity_transport_signal">Session</string>
    <string name="ConversationActivity_lets_switch_to_signal">Let\'s switch to Session %1$s</string>
    <string name="ConversationActivity_error_leaving_group">Error leaving group</string>
    <string name="ConversationActivity_specify_recipient">Please choose a contact</string>
    <string name="ConversationActivity_unblock_this_contact_question">Unblock this contact?</string>
    <string name="ConversationActivity_unblock_this_group_question">Unblock this group?</string>
    <string name="ConversationActivity_you_will_once_again_be_able_to_receive_messages_and_calls_from_this_contact">You will once again be able to receive messages and calls from this contact.</string>
    <string name="ConversationActivity_unblock_this_group_description">Existing members will be able to add you to the group again.</string>
    <string name="ConversationActivity_unblock">Unblock</string>
    <string name="ConversationActivity_attachment_exceeds_size_limits">Attachment exceeds size limits for the type of message you\'re sending.</string>
    <string name="ConversationActivity_quick_camera_unavailable">Camera unavailable</string>
    <string name="ConversationActivity_unable_to_record_audio">Unable to record audio!</string>
    <string name="ConversationActivity_there_is_no_app_available_to_handle_this_link_on_your_device">There is no app available to handle this link on your device.</string>

    <string name="ConversationActivity_to_send_audio_messages_allow_signal_access_to_your_microphone">Session needs microphone access to send audio messages.</string>
    <string name="ConversationActivity_signal_requires_the_microphone_permission_in_order_to_send_audio_messages">Session needs microphone access to send audio messages, but it has been permanently denied. Please continue to app settings, select \"Permissions\", and enable \"Microphone\".</string>
    <string name="ConversationActivity_to_call_s_signal_needs_access_to_your_microphone_and_camera">Session needs microphone and camera access to make calls.</string>
    <string name="ConversationActivity_signal_needs_the_microphone_and_camera_permissions_in_order_to_call_s">Session needs microphone and camera access to call %s, but they have been permanently denied. Please continue to app settings, select \"Permissions\", and enable \"Microphone\" and \"Camera\".</string>
    <string name="ConversationActivity_to_capture_photos_and_video_allow_signal_access_to_the_camera">Session needs camera access to take photos and videos.</string>
    <string name="ConversationActivity_signal_needs_the_camera_permission_to_take_photos_or_video">Session needs camera access to take photos and videos, but it has been permanently denied. Please continue to app settings, select \"Permissions\", and enable \"Camera\".</string>
    <string name="ConversationActivity_signal_needs_camera_permissions_to_take_photos_or_video">Session needs camera access to take photos or videos.</string>

    <string name="ConversationActivity_quoted_contact_message">%1$s %2$s</string>
    <string name="ConversationActivity_signal_cannot_sent_sms_mms_messages_because_it_is_not_your_default_sms_app">Session cannot send SMS/MMS messages because it is not your default SMS app. Would you like to change this in your Android settings?</string>
    <string name="ConversationActivity_yes">Yes</string>
    <string name="ConversationActivity_no">No</string>
    <string name="ConversationActivity_search_position">%1$d of %2$d</string>
    <string name="ConversationActivity_no_results">No results</string>

    <string name="ConversationActivity_sticker_pack_installed">Sticker pack installed</string>
    <string name="ConversationActivity_new_say_it_with_stickers">New! Say it with stickers</string>

    <!-- ConversationAdapter -->
    <plurals name="ConversationAdapter_n_unread_messages">
        <item quantity="one">%d unread message</item>
        <item quantity="other">%d unread messages</item>
    </plurals>

    <!-- ConversationFragment -->
    <plurals name="ConversationFragment_delete_selected_messages">
        <item quantity="one">Delete selected message?</item>
        <item quantity="other">Delete selected messages?</item>
    </plurals>
    <plurals name="ConversationFragment_this_will_permanently_delete_all_n_selected_messages">
        <item quantity="one">This will permanently delete the selected message.</item>
        <item quantity="other">This will permanently delete all %1$d selected messages.</item>
    </plurals>
    <string name="ConversationFragment_save_to_sd_card">Save to storage?</string>
    <plurals name="ConversationFragment_saving_n_media_to_storage_warning">
        <item quantity="one">Saving this media to storage will allow any other apps on your device to access it.\n\nContinue?</item>
        <item quantity="other">Saving all %1$d media to storage will allow any other apps on your device to access them.\n\nContinue?</item>
    </plurals>
    <plurals name="ConversationFragment_error_while_saving_attachments_to_sd_card">
        <item quantity="one">Error while saving attachment to storage!</item>
        <item quantity="other">Error while saving attachments to storage!</item>
    </plurals>
    <string name="ConversationFragment_unable_to_write_to_sd_card_exclamation">Unable to write to storage!</string>
    <plurals name="ConversationFragment_saving_n_attachments">
        <item quantity="one">Saving attachment</item>
        <item quantity="other">Saving %1$d attachments</item>
    </plurals>
    <plurals name="ConversationFragment_saving_n_attachments_to_sd_card">
        <item quantity="one">Saving attachment to storage...</item>
        <item quantity="other">Saving %1$d attachments to storage...</item>
    </plurals>
    <string name="ConversationFragment_pending">Pending...</string>
    <string name="ConversationFragment_push">Data (Session)</string>
    <string name="ConversationFragment_mms">MMS</string>
    <string name="ConversationFragment_sms">SMS</string>
    <string name="ConversationFragment_deleting">Deleting</string>
    <string name="ConversationFragment_deleting_messages">Deleting messages...</string>
    <string name="ConversationFragment_quoted_message_not_found">Original message not found</string>
    <string name="ConversationFragment_quoted_message_no_longer_available">Original message no longer available</string>

    <!-- ConversationListActivity -->
    <string name="ConversationListActivity_there_is_no_browser_installed_on_your_device">There is no browser installed on your device.</string>

    <!-- ConversationListFragment -->
    <string name="ConversationListFragment_no_results_found_for_s_">No results found for \'%s\'</string>

    <plurals name="ConversationListFragment_delete_selected_conversations">
        <item quantity="one">Delete selected conversation?</item>
        <item quantity="other">Delete selected conversations?</item>
    </plurals>
    <plurals name="ConversationListFragment_this_will_permanently_delete_all_n_selected_conversations">
        <item quantity="one">This will permanently delete the selected conversation.</item>
        <item quantity="other">This will permanently delete all %1$d selected conversations.</item>
    </plurals>
    <string name="ConversationListFragment_deleting">Deleting</string>
    <string name="ConversationListFragment_deleting_selected_conversations">Deleting selected conversations...</string>
    <plurals name="ConversationListFragment_conversations_archived">
        <item quantity="one">Conversation archived</item>
        <item quantity="other">%d conversations archived</item>
    </plurals>
    <string name="ConversationListFragment_undo">UNDO</string>
    <plurals name="ConversationListFragment_moved_conversations_to_inbox">
        <item quantity="one">Moved conversation to inbox</item>
        <item quantity="other">Moved %d conversations to inbox</item>
    </plurals>

    <!-- ConversationListItem -->
    <string name="ConversationListItem_key_exchange_message">Key exchange message</string>

    <!-- ConversationListItemAction -->
    <string name="ConversationListItemAction_archived_conversations_d">Archived conversations (%d)</string>

    <!-- CreateProfileActivity -->
    <string name="CreateProfileActivity_your_profile_info">Your profile info</string>
    <string name="CreateProfileActivity_error_setting_profile_photo">Error setting profile photo</string>
    <string name="CreateProfileActivity_problem_setting_profile">Problem setting profile</string>
    <string name="CreateProfileActivity_profile_photo">Profile photo</string>
    <string name="CreateProfileActivity_too_long">Too long</string>
    <string name="CreateProfileActivity_profile_name">Profile Name</string>
    <string name="CreateProfileActivity_set_up_your_profile">Set up your profile</string>
    <string name="CreateProfileActivity_signal_profiles_are_end_to_end_encrypted">Session profiles are end-to-end encrypted, and the Session service never has access to this information.</string>

    <!-- CustomDefaultPreference -->
    <string name="CustomDefaultPreference_using_custom">Using custom: %s</string>
    <string name="CustomDefaultPreference_using_default">Using default: %s</string>
    <string name="CustomDefaultPreference_none">None</string>

    <!-- DateUtils -->
    <string name="DateUtils_just_now">Now</string>
    <string name="DateUtils_minutes_ago">%d min</string>
    <string name="DateUtils_today">Today</string>
    <string name="DateUtils_yesterday">Yesterday</string>

    <!-- DeliveryStatus -->
    <string name="DeliveryStatus_sending">Sending</string>
    <string name="DeliveryStatus_sent">Sent</string>
    <string name="DeliveryStatus_delivered">Delivered</string>
    <string name="DeliveryStatus_read">Read</string>

    <!-- DeviceListActivity -->
    <string name="DeviceListActivity_unlink_s">Unlink \'%s\'?</string>
    <string name="DeviceListActivity_by_unlinking_this_device_it_will_no_longer_be_able_to_send_or_receive">This device will no longer be able to send or receive messages.</string>
    <string name="DeviceListActivity_network_connection_failed">Network connection failed</string>
    <string name="DeviceListActivity_try_again">Try again</string>
    <string name="DeviceListActivity_unlinking_device">Unlinking device...</string>
    <string name="DeviceListActivity_unlinking_device_no_ellipsis">Unlinking device</string>
    <string name="DeviceListActivity_network_failed">Network failed!</string>
    <string name="DeviceListActivity_unlinked_device">Successfully unlinked device</string>
    <string name="DeviceListActivity_edit_device_name">Edit device name</string>

    <!-- DeviceListItem -->
    <string name="DeviceListItem_unnamed_device">Unnamed device</string>
    <string name="DeviceListItem_linked_s">Linked %s</string>
    <string name="DeviceListItem_last_active_s">Last active %s</string>
    <string name="DeviceListItem_today">Today</string>

    <!-- DocumentView -->
    <string name="DocumentView_unknown_file">Unknown file</string>

    <!-- DozeReminder -->
    <string name="DozeReminder_optimize_for_missing_play_services">Optimize for missing Play Services</string>
    <string name="DozeReminder_this_device_does_not_support_play_services_tap_to_disable_system_battery">This device does not support Play Services. Tap to disable system battery optimizations that prevent Session from retrieving messages while inactive.</string>

    <!-- ShareActivity -->
    <string name="ShareActivity_share_with">Share with</string>

    <!-- ExperienceUpgradeActivity -->
    <string name="ExperienceUpgradeActivity_welcome_to_signal_dgaf">Welcome to Session.</string>
    <string name="ExperienceUpgradeActivity_textsecure_is_now_called_signal">TextSecure and RedPhone are now one private messenger, for every situation: Session.</string>
    <string name="ExperienceUpgradeActivity_welcome_to_signal_excited">Welcome to Session!</string>
    <string name="ExperienceUpgradeActivity_textsecure_is_now_signal">TextSecure is now Session.</string>
    <string name="ExperienceUpgradeActivity_textsecure_is_now_signal_long">TextSecure and RedPhone are now one app: Session. Tap to explore.</string>

    <string name="ExperienceUpgradeActivity_say_hello_to_video_calls">Say hello to secure video calls.</string>
    <string name="ExperienceUpgradeActivity_signal_now_supports_secure_video_calls">Session now supports secure video calling. Just start a Session call like normal, tap the video button, and wave hello.</string>
    <string name="ExperienceUpgradeActivity_signal_now_supports_secure_video_calling">Session now supports secure video calling.</string>
    <string name="ExperienceUpgradeActivity_signal_now_supports_secure_video_calling_long">Session now supports secure video calling. Tap to explore.</string>

    <string name="ExperienceUpgradeActivity_ready_for_your_closeup">Ready for your closeup?</string>
    <string name="ExperienceUpgradeActivity_now_you_can_share_a_profile_photo_and_name_with_friends_on_signal">Now you can share a profile photo and name with friends on Session</string>
    <string name="ExperienceUpgradeActivity_signal_profiles_are_here">Session profiles are here</string>

    <string name="ExperienceUpgradeActivity_introducing_typing_indicators">Introducing typing indicators.</string>
    <string name="ExperienceUpgradeActivity_now_you_can_optionally_see_and_share_when_messages_are_being_typed">Now you can optionally see and share when messages are being typed.</string>
    <string name="ExperienceUpgradeActivity_would_you_like_to_enable_them_now">Would you like to enable them now?</string>
    <string name="ExperienceUpgradeActivity_typing_ui_title">Typing indicators are here</string>
    <string name="ExperienceUpgradeActivity_enable_typing_indicators">Enable typing indicators</string>
    <string name="ExperienceUpgradeActivity_turn_on_typing_indicators">Turn on typing indicators</string>
    <string name="ExperienceUpgradeActivity_no_thanks">No thanks</string>

    <string name="ExperienceUpgradeActivity_introducing_link_previews">Introducing link previews.</string>
    <string name="ExperienceUpgradeActivity_optional_link_previews_are_now_supported">Optional link previews are now supported for some of the most popular sites on the Internet.</string>
    <string name="ExperienceUpgradeActivity_you_can_disable_or_enable_this_feature_link_previews">You can disable or enable this feature anytime in your Session settings (Privacy &gt; Send link previews).</string>
    <string name="ExperienceUpgradeActivity_got_it">Got it</string>

    <!-- GcmBroadcastReceiver -->
    <string name="GcmBroadcastReceiver_retrieving_a_message">Retrieving a message...</string>

    <!-- GcmRefreshJob -->
    <string name="GcmRefreshJob_Permanent_Signal_communication_failure">Permanent Session communication failure!</string>
    <string name="GcmRefreshJob_Signal_was_unable_to_register_with_Google_Play_Services">Session was unable to register with Google Play Services. Session messages and calls have been disabled, please try re-registering in Settings &gt; Advanced.</string>


    <!-- GiphyActivity -->
    <string name="GiphyActivity_error_while_retrieving_full_resolution_gif">Error while retrieving full resolution GIF</string>

    <!-- GiphyFragmentPageAdapter -->
    <string name="GiphyFragmentPagerAdapter_gifs">GIFs</string>
    <string name="GiphyFragmentPagerAdapter_stickers">Stickers</string>

    <!-- GroupCreateActivity -->
    <string name="GroupCreateActivity_actionbar_title">New group</string>
    <string name="GroupCreateActivity_actionbar_edit_title">Edit group</string>
    <string name="GroupCreateActivity_group_name_hint">Group name</string>
    <string name="GroupCreateActivity_actionbar_mms_title">New MMS group</string>
    <string name="GroupCreateActivity_contacts_dont_support_push">You have selected a contact that doesn\'t support Session groups, so this group will be MMS.</string>
    <string name="GroupCreateActivity_youre_not_registered_for_signal">You\'re not registered for Session messages and calls, so Session groups are disabled. Please try registering in Settings &gt; Advanced.</string>
    <string name="GroupCreateActivity_contacts_no_members">You need at least one person in your group!</string>
    <string name="GroupCreateActivity_contacts_invalid_number">One of the members of your group has a number that can\'t be read correctly. Please fix or remove that contact and try again.</string>
    <string name="GroupCreateActivity_avatar_content_description">Group avatar</string>
    <string name="GroupCreateActivity_menu_apply_button">Apply</string>
    <string name="GroupCreateActivity_creating_group">Creating %1$s&#8230;</string>
    <string name="GroupCreateActivity_updating_group">Updating %1$s...</string>
    <string name="GroupCreateActivity_cannot_add_non_push_to_existing_group">Couldn\'t add %1$s because they\'re not a Session user.</string>
    <string name="GroupCreateActivity_loading_group_details">Loading group details...</string>
    <string name="GroupCreateActivity_youre_already_in_the_group">You\'re already in the group.</string>

    <!-- GroupShareProfileView -->
    <string name="GroupShareProfileView_share_your_profile_name_and_photo_with_this_group">Share your profile name and photo with this group?</string>
    <string name="GroupShareProfileView_do_you_want_to_make_your_profile_name_and_photo_visible_to_all_current_and_future_members_of_this_group">Do you want to make your profile name and photo visible to all current and future members of this group?</string>
    <string name="GroupShareProfileView_make_visible">Make visible</string>

    <!-- GroupMembersDialog -->
    <string name="GroupMembersDialog_me">Me</string>

    <!-- CropImageActivity -->
    <string name="CropImageActivity_group_avatar">Group Photo</string>
    <string name="CropImageActivity_profile_avatar">Photo</string>

    <!-- InputPanel -->
    <string name="InputPanel_tap_and_hold_to_record_a_voice_message_release_to_send">Tap and hold to record a voice message, release to send</string>

    <!-- InviteActivity -->
    <string name="InviteActivity_share">Share</string>
    <string name="InviteActivity_choose_contacts">Choose contacts</string>
    <string name="InviteActivity_cancel">Cancel</string>
    <string name="InviteActivity_sending">Sending...</string>
    <string name="InviteActivity_heart_content_description">Heart</string>
    <string name="InviteActivity_invitations_sent">Invitations sent!</string>
    <string name="InviteActivity_invite_to_signal">Invite to Session</string>
    <plurals name="InviteActivity_send_sms_to_friends">
        <item quantity="one">SEND SMS TO %d FRIEND</item>
        <item quantity="other">SEND SMS TO %d FRIENDS</item>
    </plurals>
    <plurals name="InviteActivity_send_sms_invites">
        <item quantity="one">Send %d SMS invite?</item>
        <item quantity="other">Send %d SMS invites?</item>
    </plurals>
    <string name="InviteActivity_lets_switch_to_signal">Let\'s switch to Session: %1$s</string>
    <string name="InviteActivity_no_app_to_share_to">It looks like you don\'t have any apps to share to.</string>
    <string name="InviteActivity_friends_dont_let_friends_text_unencrypted">Friends don\'t let friends chat unencrypted.</string>

    <!-- Job -->
    <string name="Job_working_in_the_background">Working in the background...</string>

    <!-- MessageDetailsRecipient -->
    <string name="MessageDetailsRecipient_failed_to_send">Failed to send</string>
    <string name="MessageDetailsRecipient_new_safety_number">New safety number</string>

    <!-- LongMessageActivity -->
    <string name="LongMessageActivity_unable_to_find_message">Unable to find message</string>
    <string name="LongMessageActivity_message_from_s">Message from %1$s</string>
    <string name="LongMessageActivity_your_message">Your message</string>

    <!-- MessageRetrievalService -->
    <string name="MessageRetrievalService_signal">Session</string>
    <string name="MessageRetrievalService_background_connection_enabled">Background connection enabled</string>

    <!-- MmsDownloader -->
    <string name="MmsDownloader_error_reading_mms_settings">Error reading wireless provider MMS settings</string>

    <!-- MediaOverviewActivity -->
    <string name="MediaOverviewActivity_Media">Media</string>
    <plurals name="MediaOverviewActivity_Media_delete_confirm_title">
        <item quantity="one">Delete selected message?</item>
        <item quantity="other">Delete selected messages?</item>
    </plurals>
    <plurals name="MediaOverviewActivity_Media_delete_confirm_message">
        <item quantity="one">This will permanently delete the selected message.</item>
        <item quantity="other">This will permanently delete all %1$d selected messages.</item>
    </plurals>
    <string name="MediaOverviewActivity_Media_delete_progress_title">Deleting</string>
    <string name="MediaOverviewActivity_Media_delete_progress_message">Deleting messages...</string>
    <string name="MediaOverviewActivity_Documents">Documents</string>
    <string name="MediaOverviewActivity_Select_all">Select all</string>
    <string name="MediaOverviewActivity_collecting_attachments">Collecting attachments...</string>

    <!--- NotificationBarManager -->
    <string name="NotificationBarManager_signal_call_in_progress">Session call in progress</string>
    <string name="NotificationBarManager__establishing_signal_call">Establishing Session call</string>
    <string name="NotificationBarManager__incoming_signal_call">Incoming Session call</string>
    <string name="NotificationBarManager__deny_call">Deny call</string>
    <string name="NotificationBarManager__answer_call">Answer call</string>
    <string name="NotificationBarManager__end_call">End call</string>
    <string name="NotificationBarManager__cancel_call">Cancel call</string>

    <!-- NotificationMmsMessageRecord -->
    <string name="NotificationMmsMessageRecord_multimedia_message">Multimedia message</string>
    <string name="NotificationMmsMessageRecord_downloading_mms_message">Downloading MMS message</string>
    <string name="NotificationMmsMessageRecord_error_downloading_mms_message">Error downloading MMS message, tap to retry</string>

    <!-- MediaPickerActivity -->
    <string name="MediaPickerActivity_send_to">Send to %s</string>

    <!-- MediaPickerItemFragment -->
    <string name="MediaPickerItemFragment_tap_to_select">Tap to select</string>

    <!-- MediaSendActivity -->
    <string name="MediaSendActivity_add_a_caption">Add a caption...</string>
    <string name="MediaSendActivity_an_item_was_removed_because_it_exceeded_the_size_limit">An item was removed because it exceeded the size limit</string>
    <string name="MediaSendActivity_camera_unavailable">Camera unavailable.</string>
    <string name="MediaSendActivity_message_to_s">Message to %s</string>
    <plurals name="MediaSendActivity_cant_share_more_than_n_items">
        <item quantity="one">You can\'t share more than %d item.</item>
        <item quantity="other">You can\'t share more than %d items.</item>
    </plurals>

    <!-- MediaRepository -->
    <string name="MediaRepository_all_media">All media</string>

    <!-- MessageRecord -->
    <string name="MessageRecord_message_encrypted_with_a_legacy_protocol_version_that_is_no_longer_supported">Received a message encrypted using an old version of Session that is no longer supported. Please ask the sender to update to the most recent version and resend the message.</string>
    <string name="MessageRecord_left_group">You have left the group.</string>
    <string name="MessageRecord_you_updated_group">You updated the group.</string>
    <string name="MessageRecord_you_called">You called</string>
    <string name="MessageRecord_called_you">Contact called</string>
    <string name="MessageRecord_missed_call">Missed call</string>
    <string name="MessageRecord_s_updated_group">%s updated the group.</string>
    <string name="MessageRecord_s_called_you">%s called you</string>
    <string name="MessageRecord_called_s">Called %s</string>
    <string name="MessageRecord_missed_call_from">Missed call from %s</string>
    <string name="MessageRecord_s_joined_signal">%s is on Session!</string>
    <string name="MessageRecord_you_disabled_disappearing_messages">You disabled disappearing messages.</string>
    <string name="MessageRecord_s_disabled_disappearing_messages">%1$s disabled disappearing messages.</string>
    <string name="MessageRecord_you_set_disappearing_message_time_to_s">You set the disappearing message timer to %1$s</string>
    <string name="MessageRecord_s_set_disappearing_message_time_to_s">%1$s set the disappearing message timer to %2$s</string>
    <string name="MessageRecord_your_safety_number_with_s_has_changed">Your safety number with %s has changed.</string>
    <string name="MessageRecord_you_marked_your_safety_number_with_s_verified">You marked your safety number with %s verified</string>
    <string name="MessageRecord_you_marked_your_safety_number_with_s_verified_from_another_device">You marked your safety number with %s verified from another device</string>
    <string name="MessageRecord_you_marked_your_safety_number_with_s_unverified">You marked your safety number with %s unverified</string>
    <string name="MessageRecord_you_marked_your_safety_number_with_s_unverified_from_another_device">You marked your safety number with %s unverified from another device</string>

    <!-- PassphraseChangeActivity -->
    <string name="PassphraseChangeActivity_passphrases_dont_match_exclamation">Passphrases don\'t match!</string>
    <string name="PassphraseChangeActivity_incorrect_old_passphrase_exclamation">Incorrect old passphrase!</string>
    <string name="PassphraseChangeActivity_enter_new_passphrase_exclamation">Enter new passphrase!</string>

    <!-- DeviceProvisioningActivity -->
    <string name="DeviceProvisioningActivity_link_this_device">Link this device?</string>
    <string name="DeviceProvisioningActivity_cancel">CANCEL</string>
    <string name="DeviceProvisioningActivity_continue">CONTINUE</string>

    <string name="DeviceProvisioningActivity_content_intro">It will be able to</string>
    <string name="DeviceProvisioningActivity_content_bullets">
        • Read all your messages
        \n• Send messages in your name
    </string>
    <string name="DeviceProvisioningActivity_content_progress_title">Linking device</string>
    <string name="DeviceProvisioningActivity_content_progress_content">Linking new device...</string>
    <string name="DeviceProvisioningActivity_content_progress_success">Device approved!</string>
    <string name="DeviceProvisioningActivity_content_progress_no_device">No device found.</string>
    <string name="DeviceProvisioningActivity_content_progress_network_error">Network error.</string>
    <string name="DeviceProvisioningActivity_content_progress_key_error">Invalid QR code.</string>
    <string name="DeviceProvisioningActivity_sorry_you_have_too_many_devices_linked_already">Sorry, you have too many devices linked already, try removing some</string>
    <string name="DeviceActivity_sorry_this_is_not_a_valid_device_link_qr_code">Sorry, this is not a valid device link QR code.</string>
    <string name="DeviceProvisioningActivity_link_a_signal_device">Link a Session device?</string>
    <string name="DeviceProvisioningActivity_it_looks_like_youre_trying_to_link_a_signal_device_using_a_3rd_party_scanner">It looks like you\'re trying to link a Session device using a 3rd party scanner.  For your protection, please scan the code again from within Session.</string>

    <string name="DeviceActivity_signal_needs_the_camera_permission_in_order_to_scan_a_qr_code">Session needs the Camera permission in order to scan a QR code, but it has been permanently denied. Please continue to app settings, select \"Permissions\", and enable \"Camera\".</string>
    <string name="DeviceActivity_unable_to_scan_a_qr_code_without_the_camera_permission">Unable to scan a QR code without the Camera permission</string>

    <!-- ExpirationDialog -->
    <string name="ExpirationDialog_disappearing_messages">Disappearing messages</string>
    <string name="ExpirationDialog_your_messages_will_not_expire">Your messages will not expire.</string>
    <string name="ExpirationDialog_your_messages_will_disappear_s_after_they_have_been_seen">Messages sent and received in this conversation will disappear %s after they have been seen.</string>

    <!-- PassphrasePromptActivity -->
    <string name="PassphrasePromptActivity_enter_passphrase">Enter passphrase</string>
    <string name="PassphrasePromptActivity_watermark_content_description">Session icon</string>
    <string name="PassphrasePromptActivity_ok_button_content_description">Submit passphrase</string>
    <string name="PassphrasePromptActivity_invalid_passphrase_exclamation">Invalid passphrase!</string>

    <!-- PlayServicesProblemFragment -->
    <string name="PlayServicesProblemFragment_the_version_of_google_play_services_you_have_installed_is_not_functioning">The version of Google Play Services you have installed is not functioning correctly.  Please reinstall Google Play Services and try again.</string>

    <!-- RatingManager -->
    <string name="RatingManager_rate_this_app">Rate this app</string>
    <string name="RatingManager_if_you_enjoy_using_this_app_please_take_a_moment">If you enjoy using this app, please take a moment to help us by rating it.</string>
    <string name="RatingManager_rate_now">Rate now!</string>
    <string name="RatingManager_no_thanks">No thanks</string>
    <string name="RatingManager_later">Later</string>
    <string name="RatingManager_whoops_the_play_store_app_does_not_appear_to_be_installed">Whoops, the Play Store app does not appear to be installed on your device.</string>

    <!-- RecipientPreferencesActivity -->
    <string name="RecipientPreferenceActivity_block_this_contact_question">Block this contact?</string>
    <string name="RecipientPreferenceActivity_you_will_no_longer_receive_messages_and_calls_from_this_contact">You will no longer receive messages and calls from this contact.</string>
    <string name="RecipientPreferenceActivity_block_and_leave_group">Block and leave this group?</string>
    <string name="RecipientPreferenceActivity_block_group">Block this group?</string>
    <string name="RecipientPreferenceActivity_block_and_leave_group_description">You will no longer receive messages or updates from this group.</string>
    <string name="RecipientPreferenceActivity_block">Block</string>
    <string name="RecipientPreferenceActivity_unblock_this_contact_question">Unblock this contact?</string>
    <string name="RecipientPreferenceActivity_you_will_once_again_be_able_to_receive_messages_and_calls_from_this_contact">You will once again be able to receive messages and calls from this contact.</string>
    <string name="RecipientPreferenceActivity_unblock_this_group_question">Unblock this group?</string>
    <string name="RecipientPreferenceActivity_unblock_this_group_description">Existing members will be able to add you to the group again.</string>
    <string name="RecipientPreferenceActivity_error_leaving_group">Error leaving group</string>
    <string name="RecipientPreferenceActivity_unblock">Unblock</string>
    <string name="RecipientPreferenceActivity_enabled">Enabled</string>
    <string name="RecipientPreferenceActivity_disabled">Disabled</string>
    <string name="RecipientPreferenceActivity_available_once_a_message_has_been_sent_or_received">Available once a message has been sent or received.</string>

    <!-- RecipientProvider -->
    <string name="RecipientProvider_unnamed_group">Unnamed group</string>

    <!-- RedPhone -->
    <string name="RedPhone_answering">Answering</string>
    <string name="RedPhone_ending_call">Ending call</string>
    <string name="RedPhone_dialing">Dialing</string>
    <string name="RedPhone_ringing">Ringing</string>
    <string name="RedPhone_busy">Busy</string>
    <string name="RedPhone_connected">Connected</string>
    <string name="RedPhone_recipient_unavailable">Recipient unavailable</string>
    <string name="RedPhone_network_failed">Network failed!</string>
    <string name="RedPhone_number_not_registered">Number not registered!</string>
    <string name="RedPhone_the_number_you_dialed_does_not_support_secure_voice">The number you dialed does not support secure voice!</string>
    <string name="RedPhone_got_it">Got it</string>

    <!-- RegistrationActivity -->
    <string name="RegistrationActivity_select_your_country">Select your country</string>
    <string name="RegistrationActivity_you_must_specify_your_country_code">You must specify your
        country code
    </string>
    <string name="RegistrationActivity_you_must_specify_your_phone_number">You must specify your
        phone number
    </string>
    <string name="RegistrationActivity_invalid_number">Invalid number</string>
    <string name="RegistrationActivity_the_number_you_specified_s_is_invalid">The number you
        specified (%s) is invalid.
    </string>
    <string name="RegistrationActivity_missing_google_play_services">Missing Google Play Services</string>
    <string name="RegistrationActivity_this_device_is_missing_google_play_services">This device is missing Google Play Services. You can still use Session, but this configuration may result in reduced reliability or performance.\n\nIf you are not an advanced user, are not running an aftermarket Android ROM, or believe that you are seeing this in error, please contact support@signal.org for help troubleshooting.</string>
    <string name="RegistrationActivity_i_understand">I understand</string>
    <string name="RegistrationActivity_play_services_error">Play Services Error</string>
    <string name="RegistrationActivity_google_play_services_is_updating_or_unavailable">Google Play Services is updating or temporarily unavailable. Please try again.</string>
    <string name="RegistrationActivity_terms_and_privacy">Terms &amp; Privacy Policy</string>
    <string name="RegistrationActivity_no_browser">Unable to open this link. No web browser found.</string>
    <string name="RegistrationActivity_more_information">More information</string>
    <string name="RegistrationActivity_less_information">Less information</string>
    <string name="RegistrationActivity_signal_needs_access_to_your_contacts_and_media_in_order_to_connect_with_friends">Session needs access to your contacts and media in order to connect with friends, exchange messages, and make secure calls</string>
    <string name="RegistrationActivity_unable_to_connect_to_service">Unable to connect to service. Please check network connection and try again.</string>
    <string name="RegistrationActivity_to_easily_verify_your_phone_number_signal_can_automatically_detect_your_verification_code">To easily verify your phone number, Session can automatically detect your verification code if you allow Session to view SMS messages.</string>
    <plurals name="RegistrationActivity_debug_log_hint">
        <item quantity="one">You are now %d step away from submitting a debug log.</item>
        <item quantity="other">You are now %d steps away from submitting a debug log.</item>
    </plurals>
    <string name="RegistrationActivity_we_need_to_verify_that_youre_human">We need to verify that you\'re human.</string>
    <string name="RegistrationActivity_failed_to_verify_the_captcha">Failed to verify the CAPTCHA</string>
    <string name="RegistrationActivity_next">Next</string>
    <string name="RegistrationActivity_continue">Continue</string>
    <string name="RegistrationActivity_take_privacy_with_you_be_yourself_in_every_message">Take privacy with you.\nBe yourself in every message.</string>
    <string name="RegistrationActivity_enter_your_phone_number_to_get_started">Enter your phone number to get started</string>
    <string name="RegistrationActivity_you_will_receive_a_verification_code">You will receive a verification code. Carrier rates may apply.</string>
    <string name="RegistrationActivity_enter_the_code_we_sent_to_s">Enter the code we sent to %s</string>
    <string name="RegistrationActivity_call">Call</string>

    <!-- ScribbleActivity -->
    <string name="ScribbleActivity_save_failure">Failed to save image changes</string>

    <!-- Search -->
    <string name="SearchFragment_no_results">No results found for \'%s\'</string>
    <string name="SearchFragment_header_conversations">Conversations</string>
    <string name="SearchFragment_header_contacts">Contacts</string>
    <string name="SearchFragment_header_messages">Messages</string>

    <!-- SharedContactDetailsActivity -->
    <string name="SharedContactDetailsActivity_add_to_contacts">Add to Contacts</string>
    <string name="SharedContactDetailsActivity_invite_to_signal">Invite to Session</string>
    <string name="SharedContactDetailsActivity_signal_message">Session Message</string>
    <string name="SharedContactDetailsActivity_signal_call">Session Call</string>

    <!-- SharedContactView -->
    <string name="SharedContactView_add_to_contacts">Add to Contacts</string>
    <string name="SharedContactView_invite_to_signal">Invite to Session</string>
    <string name="SharedContactView_message">Session Message</string>

    <!-- Slide -->
    <string name="Slide_image">Image</string>
    <string name="Slide_sticker">Sticker</string>
    <string name="Slide_audio">Audio</string>
    <string name="Slide_video">Video</string>

    <!-- SmsMessageRecord -->
    <string name="SmsMessageRecord_received_corrupted_key_exchange_message">Received corrupted key
        exchange message!
    </string>
    <string name="SmsMessageRecord_received_key_exchange_message_for_invalid_protocol_version">
        Received key exchange message for invalid protocol version.
    </string>
    <string name="SmsMessageRecord_received_message_with_new_safety_number_tap_to_process">Received message with new safety number. Tap to process and display.</string>
    <string name="SmsMessageRecord_secure_session_reset">You reset the secure session.</string>
    <string name="SmsMessageRecord_secure_session_reset_s">%s reset the secure session.</string>
    <string name="SmsMessageRecord_duplicate_message">Duplicate message.</string>

    <!-- StickerManagementActivity -->
    <string name="StickerManagementActivity_stickers">Stickers</string>

    <!-- StickerManagementAdapter -->
    <string name="StickerManagementAdapter_installed_stickers">Installed Stickers</string>
    <string name="StickerManagementAdapter_stickers_you_received">Stickers You Received</string>
    <string name="StickerManagementAdapter_signal_artist_series">Session Artist Series</string>
    <string name="StickerManagementAdapter_no_stickers_installed">No stickers installed</string>
    <string name="StickerManagementAdapter_stickers_from_incoming_messages_will_appear_here">Stickers from incoming messages will appear here</string>
    <string name="StickerManagementAdapter_untitled">Untitled</string>
    <string name="StickerManagementAdapter_unknown">Unknown</string>

    <!-- StickerPackPreviewActivity -->
    <string name="StickerPackPreviewActivity_untitled">Untitled</string>
    <string name="StickerPackPreviewActivity_unknown">Unknown</string>
    <string name="StickerPackPreviewActivity_install">Install</string>
    <string name="StickerPackPreviewActivity_remove">Remove</string>
    <string name="StickerPackPreviewActivity_stickers">Stickers</string>
    <string name="StickerPackPreviewActivity_failed_to_load_sticker_pack">Failed to load sticker pack</string>

    <!-- ThreadRecord -->
    <string name="ThreadRecord_group_updated">Group updated</string>
    <string name="ThreadRecord_left_the_group">Left the group</string>
    <string name="ThreadRecord_secure_session_reset">Secure session reset.</string>
    <string name="ThreadRecord_draft">Draft:</string>
    <string name="ThreadRecord_called">You called</string>
    <string name="ThreadRecord_called_you">Called you</string>
    <string name="ThreadRecord_missed_call">Missed call</string>
    <string name="ThreadRecord_media_message">Media message</string>
    <string name="ThreadRecord_s_is_on_signal">%s is on Session!</string>
    <string name="ThreadRecord_disappearing_messages_disabled">Disappearing messages disabled</string>
    <string name="ThreadRecord_disappearing_message_time_updated_to_s">Disappearing message time set to %s</string>
    <string name="ThreadRecord_safety_number_changed">Safety number changed</string>
    <string name="ThreadRecord_your_safety_number_with_s_has_changed">Your safety number with %s has changed.</string>
    <string name="ThreadRecord_you_marked_verified">You marked verified</string>
    <string name="ThreadRecord_you_marked_unverified">You marked unverified</string>

    <!-- UpdateApkReadyListener -->
    <string name="UpdateApkReadyListener_Signal_update">Session update</string>
    <string name="UpdateApkReadyListener_a_new_version_of_signal_is_available_tap_to_update">A new version of Session is available, tap to update</string>

    <!-- UnknownSenderView -->
    <string name="UnknownSenderView_block_s">Block %s?</string>
    <string name="UnknownSenderView_blocked_contacts_will_no_longer_be_able_to_send_you_messages_or_call_you">Blocked contacts will no longer be able to send you messages or call you.</string>
    <string name="UnknownSenderView_block">Block</string>
    <string name="UnknownSenderView_share_profile_with_s">Share profile with %s?</string>
    <string name="UnknownSenderView_the_easiest_way_to_share_your_profile_information_is_to_add_the_sender_to_your_contacts">The easiest way to share your profile information is to add the sender to your contacts. If you do not wish to, you can still share your profile information this way.</string>
    <string name="UnknownSenderView_share_profile">Share profile</string>

    <!-- UntrustedSendDialog -->
    <string name="UntrustedSendDialog_send_message">Send message?</string>
    <string name="UntrustedSendDialog_send">Send</string>

    <!-- UnverifiedSendDialog -->
    <string name="UnverifiedSendDialog_send_message">Send message?</string>
    <string name="UnverifiedSendDialog_send">Send</string>

    <!-- VerifyIdentityActivity -->
    <string name="VerifyIdentityActivity_your_contact_is_running_an_old_version_of_signal">Your contact is running an old version of Session. Please ask them to update before verifying your safety number.</string>
    <string name="VerifyIdentityActivity_your_contact_is_running_a_newer_version_of_Signal">Your contact is running a newer version of Session with an incompatible QR code format. Please update to compare.</string>
    <string name="VerifyIdentityActivity_the_scanned_qr_code_is_not_a_correctly_formatted_safety_number">The scanned QR code is not a correctly formatted safety number verification code. Please try scanning again.</string>
    <string name="VerifyIdentityActivity_share_safety_number_via">Share safety number via...</string>
    <string name="VerifyIdentityActivity_our_signal_safety_number">Our Session safety number:</string>
    <string name="VerifyIdentityActivity_no_app_to_share_to">It looks like you don\'t have any apps to share to.</string>
    <string name="VerifyIdentityActivity_no_safety_number_to_compare_was_found_in_the_clipboard">No safety number to compare was found in the clipboard</string>
    <string name="VerifyIdentityActivity_signal_needs_the_camera_permission_in_order_to_scan_a_qr_code_but_it_has_been_permanently_denied">Session needs the Camera permission in order to scan a QR code, but it has been permanently denied. Please continue to app settings, select \"Permissions\", and enable \"Camera\".</string>
    <string name="VerifyIdentityActivity_unable_to_scan_qr_code_without_camera_permission">Unable to scan QR code without Camera permission</string>

    <!-- MessageDisplayHelper -->
    <string name="MessageDisplayHelper_bad_encrypted_message">Bad encrypted message</string>
    <string name="MessageDisplayHelper_message_encrypted_for_non_existing_session">Message encrypted for non-existing session</string>
    <string name="MessageRecord_session_restore_sent">You have sent a session restoration request to %s</string>

    <!-- MmsMessageRecord -->
    <string name="MmsMessageRecord_bad_encrypted_mms_message">Bad encrypted MMS message</string>
    <string name="MmsMessageRecord_mms_message_encrypted_for_non_existing_session">MMS message encrypted for non-existing session</string>

    <!-- MuteDialog -->
    <string name="MuteDialog_mute_notifications">Mute notifications</string>

    <!-- OutdatedBuildReminder -->
    <string name="OutdatedBuildReminder_no_web_browser_installed">No web browser installed!</string>

    <!-- ApplicationMigrationService -->
    <string name="ApplicationMigrationService_import_in_progress">Import in progress</string>
    <string name="ApplicationMigrationService_importing_text_messages">Importing text messages</string>
    <string name="ApplicationMigrationService_import_complete">Import complete</string>
    <string name="ApplicationMigrationService_system_database_import_is_complete">System database import is complete.</string>

    <!-- KeyCachingService -->
    <string name="KeyCachingService_signal_passphrase_cached">Touch to open.</string>
    <string name="KeyCachingService_signal_passphrase_cached_with_lock">Touch to open, or touch the lock to close.</string>
    <string name="KeyCachingService_passphrase_cached">Session is unlocked</string>
    <string name="KeyCachingService_lock">Lock Session</string>

    <!-- MediaPreviewActivity -->
    <string name="MediaPreviewActivity_you">You</string>
    <string name="MediaPreviewActivity_unssuported_media_type">Unsupported media type</string>
    <string name="MediaPreviewActivity_draft">Draft</string>
    <string name="MediaPreviewActivity_signal_needs_the_storage_permission_in_order_to_write_to_external_storage_but_it_has_been_permanently_denied">Session needs the Storage permission in order to save to external storage, but it has been permanently denied. Please continue to app settings, select \"Permissions\", and enable \"Storage\".</string>
    <string name="MediaPreviewActivity_unable_to_write_to_external_storage_without_permission">Unable to save to external storage without permissions</string>
    <string name="MediaPreviewActivity_media_delete_confirmation_title">Delete message?</string>
    <string name="MediaPreviewActivity_media_delete_confirmation_message">This will permanently delete this message.</string>

    <!-- MessageNotifier -->
    <string name="MessageNotifier_d_new_messages_in_d_conversations">%1$d new messages in %2$d conversations</string>
    <string name="MessageNotifier_most_recent_from_s">Most recent from: %1$s</string>
    <string name="MessageNotifier_locked_message">Locked message</string>
    <string name="MessageNotifier_media_message_with_text">Media message: %s</string>
    <string name="MessageNotifier_message_delivery_failed">Message delivery failed.</string>
    <string name="MessageNotifier_failed_to_deliver_message">Failed to deliver message.</string>
    <string name="MessageNotifier_error_delivering_message">Error delivering message.</string>
    <string name="MessageNotifier_mark_all_as_read">Mark all as read</string>
    <string name="MessageNotifier_mark_read">Mark read</string>
    <string name="MessageNotifier_media_message">Media message</string>
    <string name="MessageNotifier_sticker">Sticker</string>
    <string name="MessageNotifier_reply">Reply</string>
    <string name="MessageNotifier_signal_message">Session Message</string>
    <string name="MessageNotifier_unsecured_sms">Unsecured SMS</string>
    <string name="MessageNotifier_pending_signal_messages">Pending Session messages</string>
    <string name="MessageNotifier_you_have_pending_signal_messages">You have pending Session messages, tap to open and retrieve</string>
    <string name="MessageNotifier_contact_message">%1$s %2$s</string>
    <string name="MessageNotifier_unknown_contact_message">Contact</string>

    <!-- Notification Channels -->
    <string name="NotificationChannel_messages">Default</string>
    <string name="NotificationChannel_calls">Calls</string>
    <string name="NotificationChannel_failures">Failures</string>
    <string name="NotificationChannel_backups">Backups</string>
    <string name="NotificationChannel_locked_status">Lock status</string>
    <string name="NotificationChannel_app_updates">App updates</string>
    <string name="NotificationChannel_other">Other</string>
    <string name="NotificationChannel_group_messages">Messages</string>
    <string name="NotificationChannel_missing_display_name">Unknown</string>

    <!-- QuickResponseService -->
    <string name="QuickResponseService_quick_response_unavailable_when_Signal_is_locked">Quick response unavailable when Session is locked!</string>
    <string name="QuickResponseService_problem_sending_message">Problem sending message!</string>

    <!-- SaveAttachmentTask -->
    <string name="SaveAttachmentTask_saved_to">Saved to %s</string>
    <string name="SaveAttachmentTask_saved">Saved</string>

    <!-- SearchToolbar -->
    <string name="SearchToolbar_search">Search</string>
    <string name="SearchToolbar_search_for_conversations_contacts_and_messages">Search for conversations, contacts, and messages</string>

    <!-- ShortcutLauncherActivity -->
    <string name="ShortcutLauncherActivity_invalid_shortcut">Invalid shortcut</string>

    <!-- SingleRecipientNotificationBuilder -->
    <string name="SingleRecipientNotificationBuilder_signal">Session</string>
    <string name="SingleRecipientNotificationBuilder_new_message">New message</string>

    <!-- TransferControlView -->
    <plurals name="TransferControlView_n_items">
        <item quantity="one">%d Item</item>
        <item quantity="other">%d Items</item>
    </plurals>

    <!-- UnauthorizedReminder -->
    <string name="UnauthorizedReminder_device_no_longer_registered">Device no longer registered</string>
    <string name="UnauthorizedReminder_this_is_likely_because_you_registered_your_phone_number_with_Signal_on_a_different_device">This is likely because you registered your phone number with Session on a different device. Tap to re-register.</string>

    <!-- VideoPlayer -->
    <string name="VideoPlayer_error_playing_video">Error playing video</string>

    <!-- WebRtcCallActivity -->
    <string name="WebRtcCallActivity_to_answer_the_call_from_s_give_signal_access_to_your_microphone">To answer the call from %s, give Session access to your microphone.</string>
    <string name="WebRtcCallActivity_signal_requires_microphone_and_camera_permissions_in_order_to_make_or_receive_calls">Session requires Microphone and Camera permissions in order to make or receive calls, but they have been permanently denied. Please continue to app settings, select \"Permissions\", and enable \"Microphone\" and \"Camera\".</string>

    <!-- WebRtcCallScreen -->
    <string name="WebRtcCallScreen_new_safety_numbers">The safety number for your conversation with %1$s has changed. This could either mean that someone is trying to intercept your communication, or that %2$s simply re-installed Session.</string>
    <string name="WebRtcCallScreen_you_may_wish_to_verify_this_contact">You may wish to verify your safety number with this contact.</string>
    <string name="WebRtcCallScreen_new_safety_number_title">New safety number</string>
    <string name="WebRtcCallScreen_accept">Accept</string>
    <string name="WebRtcCallScreen_end_call">End call</string>

    <!-- WebRtcCallControls -->
    <string name="WebRtcCallControls_tap_to_enable_your_video">Tap to enable your video</string>

    <!-- attachment_type_selector -->
    <string name="attachment_type_selector__audio">Audio</string>
    <string name="attachment_type_selector__audio_description">Audio</string>
    <string name="attachment_type_selector__contact">Contact</string>
    <string name="attachment_type_selector__contact_description">Contact</string>
    <string name="attachment_type_selector__camera">Camera</string>
    <string name="attachment_type_selector__camera_description">Camera</string>
    <string name="attachment_type_selector__location">Location</string>
    <string name="attachment_type_selector__location_description">Location</string>
    <string name="attachment_type_selector__gif">GIF</string>
    <string name="attachment_type_selector__gif_description">Gif</string>
    <string name="attachment_type_selector__gallery_description">Image or video</string>
    <string name="attachment_type_selector__file_description">File</string>
    <string name="attachment_type_selector__gallery">Gallery</string>
    <string name="attachment_type_selector__file">File</string>

    <string name="attachment_type_selector__drawer_description">Toggle attachment drawer</string>

    <!-- change_passphrase_activity -->
    <string name="change_passphrase_activity__old_passphrase">Old passphrase</string>
    <string name="change_passphrase_activity__new_passphrase">New passphrase</string>
    <string name="change_passphrase_activity__repeat_new_passphrase">Repeat new passphrase</string>

    <!-- contact_selection_activity -->
    <string name="contact_selection_activity__enter_name_or_number">Enter name or number</string>

    <!-- contact_selection_group_activity -->
    <string name="contact_selection_group_activity__no_contacts">No contacts.</string>
    <string name="contact_selection_group_activity__finding_contacts">Loading contacts&#8230;</string>

    <!-- single_contact_selection_activity -->
    <string name="SingleContactSelectionActivity_contact_photo">Contact Photo</string>

    <!-- ContactSelectionListFragment-->
    <string name="ContactSelectionListFragment_signal_requires_the_contacts_permission_in_order_to_display_your_contacts">Session requires the Contacts permission in order to display your contacts, but it has been permanently denied. Please continue to the app settings menu, select \"Permissions\", and enable \"Contacts\".</string>
    <string name="ContactSelectionListFragment_error_retrieving_contacts_check_your_network_connection">Error retrieving contacts, check your network connection</string>

    <!-- blocked_contacts_fragment -->
    <string name="blocked_contacts_fragment__no_blocked_contacts">No blocked contacts</string>

    <!-- contact_selection_list_fragment -->
    <string name="contact_selection_list_fragment__signal_needs_access_to_your_contacts_in_order_to_display_them">Session needs access to your contacts in order to display them.</string>
    <string name="contact_selection_list_fragment__show_contacts">Show Contacts</string>

    <!-- conversation_activity -->
    <string name="conversation_activity__type_message_push">Session message</string>
    <string name="conversation_activity__type_message_sms_insecure">Unsecured SMS</string>
    <string name="conversation_activity__type_message_mms_insecure">Unsecured MMS</string>
    <string name="conversation_activity__from_sim_name">From %1$s</string>
    <string name="conversation_activity__sim_n">SIM %1$d</string>
    <string name="conversation_activity__send">Send</string>
    <string name="conversation_activity__compose_description">Message composition</string>
    <string name="conversation_activity__emoji_toggle_description">Toggle emoji keyboard</string>
    <string name="conversation_activity__attachment_thumbnail">Attachment Thumbnail</string>
    <string name="conversation_activity__quick_attachment_drawer_toggle_camera_description">Toggle quick camera attachment drawer</string>
    <string name="conversation_activity__quick_attachment_drawer_record_and_send_audio_description">Record and send audio attachment</string>
    <string name="conversation_activity__quick_attachment_drawer_lock_record_description">Lock recording of audio attachment</string>
    <string name="conversation_activity__enable_signal_for_sms">Enable Session for SMS</string>

    <!-- conversation_input_panel -->
    <string name="conversation_input_panel__slide_to_cancel">Slide to cancel</string>
    <string name="conversation_input_panel__cancel">Cancel</string>

    <!-- conversation_item -->
    <string name="conversation_item__mms_image_description">Media message</string>
    <string name="conversation_item__secure_message_description">Secure message</string>

    <!-- conversation_item_sent -->
    <string name="conversation_item_sent__send_failed_indicator_description">Send Failed</string>
    <string name="conversation_item_sent__pending_approval_description">Pending Approval</string>
    <string name="conversation_item_sent__delivered_description">Delivered</string>
    <string name="conversation_item_sent__message_read">Message read</string>

    <!-- conversation_item_received -->
    <string name="conversation_item_received__contact_photo_description">Contact photo</string>

    <!-- audio_view -->
    <string name="audio_view__play_accessibility_description">Play</string>
    <string name="audio_view__pause_accessibility_description">Pause</string>
    <string name="audio_view__download_accessibility_description">Download</string>

    <!-- QuoteView -->
    <string name="QuoteView_audio">Audio</string>
    <string name="QuoteView_video">Video</string>
    <string name="QuoteView_photo">Photo</string>
    <string name="QuoteView_sticker">Sticker</string>
    <string name="QuoteView_document">Document</string>
    <string name="QuoteView_you">You</string>
    <string name="QuoteView_original_missing">Original message not found</string>

    <!-- conversation_fragment -->
    <string name="conversation_fragment__scroll_to_the_bottom_content_description">Scroll to the bottom</string>

    <!-- country_selection_fragment -->
    <string name="country_selection_fragment__loading_countries">Loading countries...</string>
    <string name="country_selection_fragment__search">Search</string>

    <!-- device_add_fragment -->
    <string name="device_add_fragment__scan_the_qr_code_displayed_on_the_device_to_link">Scan the QR code displayed on the device to link</string>

    <!-- device_link_fragment -->
    <string name="device_link_fragment__link_device">Link device</string>

    <!-- device_list_fragment -->
    <string name="device_list_fragment__no_devices_linked">You don\'t have any linked devices yet</string>
    <string name="device_list_fragment__link_new_device">Link new device</string>

    <!-- experience_upgrade_activity -->
    <string name="experience_upgrade_activity__continue">continue</string>

    <string name="experience_upgrade_preference_fragment__read_receipts_are_here">Read receipts are here</string>
    <string name="experience_upgrade_preference_fragment__optionally_see_and_share_when_messages_have_been_read">Optionally see and share when messages have been read</string>
    <string name="experience_upgrade_preference_fragment__enable_read_receipts">Enable read receipts</string>

    <!-- expiration -->
    <string name="expiration_off">Off</string>

    <plurals name="expiration_seconds">
        <item quantity="one">%d second</item>
        <item quantity="other">%d seconds</item>
    </plurals>

    <string name="expiration_seconds_abbreviated">%ds</string>

    <plurals name="expiration_minutes">
        <item quantity="one">%d minute</item>
        <item quantity="other">%d minutes</item>
    </plurals>

    <string name="expiration_minutes_abbreviated">%dm</string>

    <plurals name="expiration_hours">
        <item quantity="one">%d hour</item>
        <item quantity="other">%d hours</item>
    </plurals>

    <string name="expiration_hours_abbreviated">%dh</string>

    <plurals name="expiration_days">
        <item quantity="one">%d day</item>
        <item quantity="other">%d days</item>
    </plurals>

    <string name="expiration_days_abbreviated">%dd</string>

    <plurals name="expiration_weeks">
        <item quantity="one">%d week</item>
        <item quantity="other">%d weeks</item>
    </plurals>

    <string name="expiration_weeks_abbreviated">%dw</string>

    <!-- unverified safety numbers -->
    <string name="IdentityUtil_unverified_banner_one">Your safety number with %s has changed and is no longer verified</string>
    <string name="IdentityUtil_unverified_banner_two">Your safety numbers with %1$s and %2$s are no longer verified</string>
    <string name="IdentityUtil_unverified_banner_many">Your safety numbers with %1$s, %2$s, and %3$s are no longer verified</string>

    <string name="IdentityUtil_unverified_dialog_one">Your safety number with %1$s has changed and is no longer verified. This could either mean that someone is trying to intercept your communication, or that %1$s simply reinstalled Session.</string>
    <string name="IdentityUtil_unverified_dialog_two">Your safety numbers with %1$s and %2$s are no longer verified. This could either mean that someone is trying to intercept your communication, or that they simply reinstalled Session.</string>
    <string name="IdentityUtil_unverified_dialog_many">Your safety numbers with %1$s, %2$s, and %3$s are no longer verified. This could either mean that someone is trying to intercept your communication, or that they simply reinstalled Session.</string>

    <string name="IdentityUtil_untrusted_dialog_one">Your safety number with %s just changed.</string>
    <string name="IdentityUtil_untrusted_dialog_two">Your safety numbers with %1$s and %2$s just changed.</string>
    <string name="IdentityUtil_untrusted_dialog_many">Your safety numbers with %1$s, %2$s, and %3$s just changed.</string>

    <plurals name="identity_others">
        <item quantity="one">%d other</item>
        <item quantity="other">%d others</item>
    </plurals>

    <!-- giphy_activity -->
    <string name="giphy_activity_toolbar__search_gifs_and_stickers">Search GIFs and stickers</string>

    <!-- giphy_fragment -->
    <string name="giphy_fragment__nothing_found">Nothing found</string>

    <!-- log_submit_activity -->
    <string name="log_submit_activity__log_fetch_failed">Could not read the log on your device. You can still use ADB to get a debug log instead.</string>
    <string name="log_submit_activity__thanks">Thanks for your help!</string>
    <string name="log_submit_activity__submitting">Submitting</string>
    <string name="log_submit_activity__no_browser_installed">No browser installed</string>
    <string name="log_submit_activity__button_dont_submit">Don\'t submit</string>
    <string name="log_submit_activity__button_submit">Submit</string>
    <string name="log_submit_activity__button_got_it">Got it</string>
    <string name="log_submit_activity__button_compose_email">Compose email</string>
    <string name="log_submit_activity__this_log_will_be_posted_online">This log will be posted publicly online for contributors to view, you may examine and edit it before submitting.</string>
    <string name="log_submit_activity__loading_logs">Loading logs…</string>
    <string name="log_submit_activity__uploading_logs">Uploading logs…</string>
    <string name="log_submit_activity__success">Success!</string>
    <string name="log_submit_activity__copy_this_url_and_add_it_to_your_issue">Copy this URL and add it to your issue report or support email:\n\n<b>%1$s</b>\n</string>
    <string name="log_submit_activity__copied_to_clipboard">Copied to clipboard</string>
    <string name="log_submit_activity__choose_email_app">Choose email app</string>
    <string name="log_submit_activity__please_review_this_log_from_my_app">Please review this log from my app: %1$s</string>
    <string name="log_submit_activity__network_failure">Network failure. Please try again.</string>

    <!-- database_migration_activity -->
    <string name="database_migration_activity__would_you_like_to_import_your_existing_text_messages">Would you like to import your existing text messages into Session\'s encrypted database?</string>
    <string name="database_migration_activity__the_default_system_database_will_not_be_modified">The default system database will not be modified or altered in any way.</string>
    <string name="database_migration_activity__skip">Skip</string>
    <string name="database_migration_activity__import">Import</string>
    <string name="database_migration_activity__this_could_take_a_moment_please_be_patient">This could take a moment. Please be patient, we\'ll notify you when the import is complete.</string>
    <string name="database_migration_activity__importing">IMPORTING</string>

    <!-- database_upgrade_activity -->
    <string name="database_upgrade_activity__updating_database">Updating database...</string>

    <string name="import_fragment__import_system_sms_database">Import system SMS database</string>
    <string name="import_fragment__import_the_database_from_the_default_system">Import the database from the default system messenger app</string>
    <string name="import_fragment__import_plaintext_backup">Import plaintext backup</string>
    <string name="import_fragment__import_a_plaintext_backup_file">Import a plaintext backup file. Compatible with \'SMS Backup &amp; Restore.\'</string>

    <!-- load_more_header -->
    <string name="load_more_header__see_full_conversation">See full conversation</string>
    <string name="load_more_header__loading">Loading</string>

    <!-- media_overview_activity -->
    <string name="media_overview_activity__no_media">No media</string>

    <!-- message_recipients_list_item -->
    <string name="message_recipients_list_item__view">VIEW</string>
    <string name="message_recipients_list_item__resend">RESEND</string>
    <string name="message_recipients_list_item__resending">Resending...</string>

    <!-- GroupUtil -->
    <plurals name="GroupUtil_joined_the_group">
        <item quantity="one">%1$s joined the group.</item>
        <item quantity="other">%1$s joined the group.</item>
    </plurals>
    <plurals name="GroupUtil_removed_from_the_group">
        <item quantity="one">%1$s was removed from the group.</item>
        <item quantity="other">%1$s were removed from the group.</item>
    </plurals>
    <string name="GroupUtil_group_name_is_now">Group name is now \'%1$s\'.</string>
    <string name="GroupUtil_you_were_removed_from_group">You were removed from the group.</string>

    <!-- profile_group_share_view -->
    <string name="profile_group_share_view__make_your_profile_name_and_photo_visible_to_this_group">Make your profile name and photo visible to this group?</string>

    <!-- prompt_passphrase_activity -->
    <string name="prompt_passphrase_activity__unlock">Unlock</string>

    <!-- prompt_mms_activity -->
    <string name="prompt_mms_activity__signal_requires_mms_settings_to_deliver_media_and_group_messages">Session requires MMS settings to deliver media and group messages through your wireless carrier. Your device does not make this information available, which is occasionally true for locked devices and other restrictive configurations.</string>
    <string name="prompt_mms_activity__to_send_media_and_group_messages_tap_ok">To send media and group messages, tap \'OK\' and complete the requested settings. The MMS settings for your carrier can generally be located by searching for \'your carrier APN\'. You will only need to do this once.</string>

    <!-- profile_create_activity -->
    <string name="profile_create_activity__set_later">Set later</string>
    <string name="profile_create_activity__finish">FINISH</string>
    <string name="profile_create_activity__who_can_see_this_information">Who can see this information?</string>
    <string name="profile_create_activity__your_name">Your name</string>

    <!-- recipient_preferences_activity -->
    <string name="recipient_preference_activity__shared_media">Shared media</string>

    <!-- recipient_preferences -->
    <string name="recipient_preferences__mute_conversation">Mute conversation</string>
    <string name="recipient_preferences__custom_notifications">Custom notifications</string>
    <string name="recipient_preferences__custom_notifications_settings">System notification settings</string>
    <string name="recipient_preferences__notification_sound">Notification sound</string>
    <string name="recipient_preferences__vibrate">Vibrate</string>
    <string name="recipient_preferences__block">Block</string>
    <string name="recipient_preferences__color">Color</string>
    <string name="recipient_preferences__view_safety_number">View safety number</string>
    <string name="recipient_preferences__chat_settings">Chat settings</string>
    <string name="recipient_preferences__privacy">Privacy</string>
    <string name="recipient_preferences__call_settings">Call settings</string>
    <string name="recipient_preferences__ringtone">Ringtone</string>

    <!--- redphone_call_controls -->
    <string name="redphone_call_card__signal_call">Session Call</string>
    <string name="redphone_call_controls__mute">Mute</string>
    <string name="redphone_call_controls__flip_camera_rear">Switch Cameras</string>

    <!-- registration_activity -->
    <string name="registration_activity__phone_number">PHONE NUMBER</string>
    <string name="registration_activity__registration_will_transmit_some_contact_information_to_the_server_temporariliy">Session makes it easy to communicate by using your existing phone number and address book. Friends and contacts who already know how to contact you by phone will be able to easily get in touch by Session.\n\nRegistration transmits some contact information to the server. It is not stored.</string>
    <string name="registration_activity__verify_your_number">Verify Your Number</string>
    <string name="registration_activity__please_enter_your_mobile_number_to_receive_a_verification_code_carrier_rates_may_apply">Please enter your mobile number to receive a verification code. Carrier rates may apply.</string>

    <!-- recipients_panel -->
    <string name="recipients_panel__to"><small>Enter a name or number</small></string>
    <string name="recipients_panel__add_members">Add members</string>

    <!-- unknown_sender_view -->
    <string name="unknown_sender_view__the_sender_is_not_in_your_contact_list">The sender is not in your contact list</string>
    <string name="unknown_sender_view__block">BLOCK</string>
    <string name="unknown_sender_view__add_to_contacts">ADD TO CONTACTS</string>
    <string name="unknown_sender_view__don_t_add_but_make_my_profile_visible">DON\'T ADD, BUT MAKE MY PROFILE VISIBLE</string>

    <!-- verify_display_fragment -->
    <string name="verify_display_fragment__if_you_wish_to_verify_the_security_of_your_end_to_end_encryption_with_s"><![CDATA[If you wish to verify the security of your encryption with %s, compare the number above with the number on their device. Alternatively, you can scan the code on their phone, or ask them to scan your code. <a href="https://signal.org/redirect/safety-numbers">Learn more.</a>]]></string>
    <string name="verify_display_fragment__tap_to_scan">Tap to scan</string>
    <string name="verify_display_fragment__loading">Loading...</string>
    <string name="verify_display_fragment__verified">Verified</string>

    <!-- verify_identity -->
    <string name="verify_identity__share_safety_number">Share safety number</string>

    <!-- webrtc_answer_decline_button -->
    <string name="webrtc_answer_decline_button__swipe_up_to_answer">Swipe up to answer</string>
    <string name="webrtc_answer_decline_button__swipe_down_to_reject">Swipe down to reject</string>

    <!-- message_details_header -->
    <string name="message_details_header__issues_need_your_attention">Some issues need your attention.</string>
    <string name="message_details_header__sent">Sent</string>
    <string name="message_details_header__received">Received</string>
    <string name="message_details_header__disappears">Disappears</string>
    <string name="message_details_header__via">Via</string>
    <string name="message_details_header__to">To:</string>
    <string name="message_details_header__from">From:</string>
    <string name="message_details_header__with">With:</string>

    <!-- AndroidManifest.xml -->
    <string name="AndroidManifest__create_passphrase">Create passphrase</string>
    <string name="AndroidManifest__select_contacts">Select contacts</string>
    <string name="AndroidManifest__change_passphrase">Change passphrase</string>
    <string name="AndroidManifest__verify_safety_number">Verify safety number</string>
    <string name="AndroidManifest__log_submit">Submit debug log</string>
    <string name="AndroidManifest__media_preview">Media preview</string>
    <string name="AndroidManifest__message_details">Message details</string>
    <string name="AndroidManifest__linked_devices">Linked Devices</string>
    <string name="AndroidManifest__invite_friends">Invite friends</string>
    <string name="AndroidManifest_archived_conversations">Archived conversations</string>
    <string name="AndroidManifest_remove_photo">Remove photo</string>

    <!-- arrays.xml -->
    <string name="arrays__import_export">Import</string>
    <string name="arrays__use_default">Use default</string>
    <string name="arrays__use_custom">Use custom</string>

    <string name="arrays__mute_for_one_hour">Mute for 1 hour</string>
    <string name="arrays__mute_for_two_hours">Mute for 2 hours</string>
    <string name="arrays__mute_for_one_day">Mute for 1 day</string>
    <string name="arrays__mute_for_seven_days">Mute for 7 days</string>
    <string name="arrays__mute_for_one_year">Mute for 1 year</string>

    <string name="arrays__settings_default">Settings default</string>
    <string name="arrays__enabled">Enabled</string>
    <string name="arrays__disabled">Disabled</string>

    <string name="arrays__name_and_message">Name and message</string>
    <string name="arrays__name_only">Name only</string>
    <string name="arrays__no_name_or_message">No name or message</string>

    <string name="arrays__images">Images</string>
    <string name="arrays__audio">Audio</string>
    <string name="arrays__video">Video</string>
    <string name="arrays__documents">Documents</string>

    <string name="arrays__small">Small</string>
    <string name="arrays__normal">Normal</string>
    <string name="arrays__large">Large</string>
    <string name="arrays__extra_large">Extra large</string>

    <string name="arrays__default">Default</string>
    <string name="arrays__high">High</string>
    <string name="arrays__max">Max</string>

    <!-- plurals.xml -->
    <plurals name="hours_ago">
        <item quantity="one">%d hour</item>
        <item quantity="other">%d hours</item>
    </plurals>

    <!-- preferences.xml -->
    <string name="preferences__sms_mms">SMS and MMS</string>
    <string name="preferences__pref_all_sms_title">Receive all SMS</string>
    <string name="preferences__pref_all_mms_title">Receive all MMS</string>
    <string name="preferences__use_signal_for_viewing_and_storing_all_incoming_text_messages">Use Session for all incoming text messages</string>
    <string name="preferences__use_signal_for_viewing_and_storing_all_incoming_multimedia_messages">Use Session for all incoming multimedia messages</string>
    <string name="preferences__pref_enter_sends_title">Enter key sends</string>
    <string name="preferences__pressing_the_enter_key_will_send_text_messages">Pressing the Enter key will send text messages</string>
    <string name="preferences__send_link_previews">Send link previews</string>
    <string name="preferences__previews_are_supported_for">Previews are supported for Imgur, Instagram, Pinterest, Reddit, and YouTube links</string>
    <string name="preferences__choose_identity">Choose identity</string>
    <string name="preferences__choose_your_contact_entry_from_the_contacts_list">Choose your contact entry from the contacts list.</string>
    <string name="preferences__change_passphrase">Change passphrase</string>
    <string name="preferences__change_your_passphrase">Change your passphrase</string>
    <string name="preferences__enable_passphrase">Enable passphrase screen lock</string>
    <string name="preferences__lock_signal_and_message_notifications_with_a_passphrase">Lock screen and notifications with a passphrase</string>
    <string name="preferences__screen_security">Screen security</string>
    <string name="preferences__disable_screen_security_to_allow_screen_shots">Block screenshots in the recents list and inside the app</string>
    <string name="preferences__auto_lock_signal_after_a_specified_time_interval_of_inactivity">Auto-lock Session after a specified time interval of inactivity</string>
    <string name="preferences__inactivity_timeout_passphrase">Inactivity timeout passphrase</string>
    <string name="preferences__inactivity_timeout_interval">Inactivity timeout interval</string>
    <string name="preferences__notifications">Notifications</string>
    <string name="preferences__system_notification_settings">System notification settings</string>
    <string name="preferences__led_color">LED color</string>
    <string name="preferences__led_color_unknown">Unknown</string>
    <string name="preferences__pref_led_blink_title">LED blink pattern</string>
    <string name="preferences__sound">Sound</string>
    <string name="preferences__silent">Silent</string>
    <string name="preferences__repeat_alerts">Repeat alerts</string>
    <string name="preferences__never">Never</string>
    <string name="preferences__one_time">One time</string>
    <string name="preferences__two_times">Two times</string>
    <string name="preferences__three_times">Three times</string>
    <string name="preferences__five_times">Five times</string>
    <string name="preferences__ten_times">Ten times</string>
    <string name="preferences__vibrate">Vibrate</string>
    <string name="preferences__green">Green</string>
    <string name="preferences__red">Red</string>
    <string name="preferences__blue">Blue</string>
    <string name="preferences__orange">Orange</string>
    <string name="preferences__cyan">Cyan</string>
    <string name="preferences__magenta">Magenta</string>
    <string name="preferences__white">White</string>
    <string name="preferences__none">None</string>
    <string name="preferences__fast">Fast</string>
    <string name="preferences__normal">Normal</string>
    <string name="preferences__slow">Slow</string>
    <string name="preferences__advanced">Advanced</string>
    <string name="preferences__privacy">Privacy</string>
    <string name="preferences__mms_user_agent">MMS User Agent</string>
    <string name="preferences__advanced_mms_access_point_names">Manual MMS settings</string>
    <string name="preferences__mmsc_url">MMSC URL</string>
    <string name="preferences__mms_proxy_host">MMS Proxy Host</string>
    <string name="preferences__mms_proxy_port">MMS Proxy Port</string>
    <string name="preferences__mmsc_username">MMSC Username</string>
    <string name="preferences__mmsc_password">MMSC Password</string>
    <string name="preferences__sms_delivery_reports">SMS delivery reports</string>
    <string name="preferences__request_a_delivery_report_for_each_sms_message_you_send">Request a delivery report for each SMS message you send</string>
    <string name="preferences__automatically_delete_older_messages_once_a_conversation_exceeds_a_specified_length">Automatically delete older messages once a conversation exceeds a specified length</string>
    <string name="preferences__delete_old_messages">Delete old messages</string>
    <string name="preferences__chats">Chats</string>
    <string name="preferences__conversation_length_limit">Conversation length limit</string>
    <string name="preferences__trim_all_conversations_now">Trim all conversations now</string>
    <string name="preferences__scan_through_all_conversations_and_enforce_conversation_length_limits">Scan through all conversations and enforce conversation length limits</string>
    <string name="preferences__linked_devices">Linked devices</string>
    <string name="preferences__light_theme">Light</string>
    <string name="preferences__dark_theme">Dark</string>
    <string name="preferences__appearance">Appearance</string>
    <string name="preferences__theme">Theme</string>
    <string name="preferences__default">Default</string>
    <string name="preferences__language">Language</string>
    <string name="preferences__signal_messages_and_calls">Session messages and calls</string>
    <string name="preferences__free_private_messages_and_calls">Free private messages and calls to Session users</string>
    <string name="preferences__submit_debug_log">Submit debug log</string>
    <string name="preferences__support_wifi_calling">\'WiFi Calling\' compatibility mode</string>
    <string name="preferences__enable_if_your_device_supports_sms_mms_delivery_over_wifi">Enable if your device uses SMS/MMS delivery over WiFi (only enable when \'WiFi Calling\' is enabled on your device)</string>
    <string name="preferences__incognito_keyboard">Incognito keyboard</string>
    <string name="preferences__read_receipts">Read receipts</string>
    <string name="preferences__if_read_receipts_are_disabled_you_wont_be_able_to_see_read_receipts">If read receipts are disabled, you won\'t be able to see read receipts from others.</string>
    <string name="preferences__typing_indicators">Typing indicators</string>
    <string name="preferences__if_typing_indicators_are_disabled_you_wont_be_able_to_see_typing_indicators">If typing indicators are disabled, you won\'t be able to see typing indicators from others.</string>
    <string name="preferences__request_keyboard_to_disable_personalized_learning">Request keyboard to disable personalized learning</string>
    <string name="preferences_app_protection__blocked_contacts">Blocked contacts</string>
    <string name="preferences_chats__when_using_mobile_data">When using mobile data</string>
    <string name="preferences_chats__when_using_wifi">When using Wi-Fi</string>
    <string name="preferences_chats__when_roaming">When roaming</string>
    <string name="preferences_chats__media_auto_download">Media auto-download</string>
    <string name="preferences_chats__message_trimming">Message Trimming</string>
    <string name="preferences_advanced__use_system_emoji">Use system emoji</string>
    <string name="preferences_advanced__disable_signal_built_in_emoji_support">Disable Session\'s built-in emoji support</string>
    <string name="preferences_advanced__relay_all_calls_through_the_signal_server_to_avoid_revealing_your_ip_address">Relay all calls through the Session server to avoid revealing your IP address to your contact. Enabling will reduce call quality.</string>
    <string name="preferences_advanced__always_relay_calls">Always relay calls</string>
    <string name="preferences_app_protection__app_access">App Access</string>
    <string name="preferences_app_protection__communication">Communication</string>
    <string name="preferences_chats__chats">Chats</string>
    <string name="preferences_notifications__messages">Messages</string>
    <string name="preferences_notifications__events">Events</string>
    <string name="preferences_notifications__in_chat_sounds">In-chat sounds</string>
    <string name="preferences_notifications__show">Show</string>
    <string name="preferences_notifications__calls">Calls</string>
    <string name="preferences_notifications__ringtone">Ringtone</string>
    <string name="preferences_chats__show_invitation_prompts">Show invitation prompts</string>
    <string name="preferences_chats__display_invitation_prompts_for_contacts_without_signal">Display invitation prompts for contacts without Session</string>
    <string name="preferences_chats__message_text_size">Message font size</string>
    <string name="preferences_events__contact_joined_signal">Contact joined Session</string>
    <string name="preferences_notifications__priority">Priority</string>
    <string name="preferences_communication__category_sealed_sender">Sealed Sender</string>
    <string name="preferences_communication__sealed_sender_display_indicators">Display indicators</string>
    <string name="preferences_communication__sealed_sender_display_indicators_description">Show a status icon when you select "Message details" on messages that were delivered using sealed sender.</string>
    <string name="preferences_communication__sealed_sender_allow_from_anyone">Allow from anyone</string>
    <string name="preferences_communication__sealed_sender_allow_from_anyone_description">Enable sealed sender for incoming messages from non-contacts and people with whom you have not shared your profile.</string>
    <string name="preferences_communication__sealed_sender_learn_more">Learn more</string>

    <!-- **************************************** -->
    <!-- menus -->
    <!-- **************************************** -->

    <!-- contact_selection_list -->
    <string name="contact_selection_list__unknown_contact">New message to...</string>

    <!-- conversation_callable_insecure -->
    <string name="conversation_callable_insecure__menu_call">Call</string>

    <!-- conversation_callable_secure -->
    <string name="conversation_callable_secure__menu_call">Session call</string>

    <!-- conversation_context -->
    <string name="conversation_context__menu_message_details">Message details</string>
    <string name="conversation_context__menu_copy_text">Copy text</string>
    <string name="conversation_context__menu_delete_message">Delete message</string>
    <string name="conversation_context__menu_forward_message">Forward message</string>
    <string name="conversation_context__menu_resend_message">Resend message</string>
    <string name="conversation_context__menu_reply_to_message">Reply to message</string>

    <!-- conversation_context_image -->
    <string name="conversation_context_image__save_attachment">Save attachment</string>

    <!-- conversation_expiring_off -->
    <string name="conversation_expiring_off__disappearing_messages">Disappearing messages</string>

    <!-- conversation_expiring_on -->
    <string name="menu_conversation_expiring_on__messages_expiring">Messages expiring</string>

    <!-- conversation_insecure -->
    <string name="conversation_insecure__invite">Invite</string>

    <!-- conversation_list_batch -->
    <string name="conversation_list_batch__menu_delete_selected">Delete selected</string>
    <string name="conversation_list_batch__menu_select_all">Select all</string>
    <string name="conversation_list_batch_archive__menu_archive_selected">Archive selected</string>
    <string name="conversation_list_batch_unarchive__menu_unarchive_selected">Unarchive selected</string>

    <!-- conversation_list -->

    <!-- conversation_list_item_view -->
    <string name="conversation_list_item_view__contact_photo_image">Contact Photo Image</string>
    <string name="conversation_list_item_view__archived">Archived</string>

    <string name="conversation_list_item_inbox_zero__inbox_zeeerrro">Inbox zeeerrro</string>
    <string name="conversation_list_item_inbox_zero__zip_zilch_zero_nada_nyou_re_all_caught_up">Zip. Zilch. Zero. Nada.\nYou\'re all caught up!</string>

    <!-- conversation_list_fragment -->
    <string name="conversation_list_fragment__fab_content_description">New conversation</string>
    <string name="conversation_list_fragment__give_your_inbox_something_to_write_home_about_get_started_by_messaging_a_friend">Give your inbox something to write home about. Get started by messaging a friend.</string>

    <!-- conversation_secure_verified -->
    <string name="conversation_secure_verified__menu_reset_secure_session">Reset secure session</string>

    <!-- conversation_muted -->
    <string name="conversation_muted__unmute">Unmute</string>

    <!-- conversation_unmuted -->
    <string name="conversation_unmuted__mute_notifications">Mute notifications</string>

    <!-- conversation -->
    <string name="conversation__menu_add_attachment">Add attachment</string>
    <string name="conversation__menu_edit_group">Edit group</string>
    <string name="conversation__menu_leave_group">Leave group</string>
    <string name="conversation__menu_view_all_media">All media</string>
    <string name="conversation__menu_conversation_settings">Conversation settings</string>
    <string name="conversation__menu_add_shortcut">Add to home screen</string>

    <!-- conversation_popup -->
    <string name="conversation_popup__menu_expand_popup">Expand popup</string>

    <!-- conversation_callable_insecure -->
    <string name="conversation_add_to_contacts__menu_add_to_contacts">Add to contacts</string>

    <!-- conversation_group_options -->
    <string name="convesation_group_options__recipients_list">Recipients list</string>
    <string name="conversation_group_options__delivery">Delivery</string>
    <string name="conversation_group_options__conversation">Conversation</string>
    <string name="conversation_group_options__broadcast">Broadcast</string>

    <!-- text_secure_normal -->
    <string name="text_secure_normal__menu_new_group">New group</string>
    <string name="text_secure_normal__menu_settings">Settings</string>
    <string name="text_secure_normal__menu_clear_passphrase">Lock</string>
    <string name="text_secure_normal__mark_all_as_read">Mark all read</string>
    <string name="text_secure_normal__invite_friends">Invite Contacts</string>
    <string name="text_secure_normal__help">Help</string>

    <!-- verify_display_fragment -->
    <string name="verify_display_fragment_context_menu__copy_to_clipboard">Copy to clipboard</string>
    <string name="verify_display_fragment_context_menu__compare_with_clipboard">Compare with clipboard</string>

    <!-- reminder_header -->
    <string name="reminder_header_outdated_build">Your version of Session is outdated</string>
    <plurals name="reminder_header_outdated_build_details">
        <item quantity="one">Your version of Session will expire in %d day. Tap to update to the most recent version.</item>
        <item quantity="other">Your version of Session will expire in %d days. Tap to update to the most recent version.</item>
    </plurals>
    <string name="reminder_header_outdated_build_details_today">Your version of Session will expire today. Tap to update to the most recent version.</string>
    <string name="reminder_header_expired_build">Your version of Session has expired!</string>
    <string name="reminder_header_expired_build_details">Messages will no longer send successfully. Tap to update to the most recent version.</string>
    <string name="reminder_header_sms_default_title">Use as default SMS app</string>
    <string name="reminder_header_sms_default_text">Tap to make Session your default SMS app.</string>
    <string name="reminder_header_sms_import_title">Import system SMS</string>
    <string name="reminder_header_sms_import_text">Tap to copy your phone\'s SMS messages into Session\'s encrypted database.</string>
    <string name="reminder_header_push_title">Enable Session messages and calls</string>
    <string name="reminder_header_push_text">Upgrade your communication experience.</string>
    <string name="reminder_header_invite_title">Invite to Session</string>
    <string name="reminder_header_invite_text">Take your conversation with %1$s to the next level.</string>
    <string name="reminder_header_share_title">Invite your friends!</string>
    <string name="reminder_header_share_text">The more friends use Session, the better it gets.</string>
    <string name="reminder_header_service_outage_text">Session is experiencing technical difficulties. We are working hard to restore service as quickly as possible.</string>
    <string name="reminder_header_the_latest_signal_features_wont_work">The latest Session features won\'t work on this version of Android. Please upgrade this device to receive future Session updates.</string>

    <!-- media_preview -->
    <string name="media_preview__save_title">Save</string>
    <string name="media_preview__forward_title">Forward</string>
    <string name="media_preview__all_media_title">All media</string>

    <!-- media_overview -->
    <string name="media_overview_documents_fragment__no_documents_found">No documents</string>

    <!-- media_preview_activity -->
    <string name="media_preview_activity__media_content_description">Media preview</string>

    <!-- new_conversation_activity -->
    <string name="new_conversation_activity__refresh">Refresh</string>
    <!-- redphone_audio_popup_menu -->

    <!-- Trimmer -->
    <string name="trimmer__deleting">Deleting</string>
    <string name="trimmer__deleting_old_messages">Deleting old messages...</string>
    <string name="trimmer__old_messages_successfully_deleted">Old messages successfully deleted</string>

    <!-- transport_selection_list_item -->
    <string name="transport_selection_list_item__transport_icon">Transport icon</string>
    <string name="ConversationListFragment_loading">Loading...</string>
    <string name="CallNotificationBuilder_connecting">Connecting...</string>
    <string name="Permissions_permission_required">Permission required</string>
    <string name="ConversationActivity_signal_needs_sms_permission_in_order_to_send_an_sms">Session needs SMS permission in order to send an SMS, but it has been permanently denied. Please continue to app settings, select \"Permissions\" and enable \"SMS\".</string>
    <string name="Permissions_continue">Continue</string>
    <string name="Permissions_not_now">Not now</string>
    <string name="ConversationListActivity_signal_needs_contacts_permission_in_order_to_search_your_contacts_but_it_has_been_permanently_denied">Session needs Contacts permission in order to search your contacts, but it has been permanently denied. Please continue to app settings, select \"Permissions\", and enable \"Contacts\".</string>
    <string name="conversation_activity__enable_signal_messages">ENABLE SIGNAL MESSAGES</string>
    <string name="SQLCipherMigrationHelper_migrating_signal_database">Migrating Session database</string>
    <string name="PushDecryptJob_new_locked_message">New locked message</string>
    <string name="PushDecryptJob_unlock_to_view_pending_messages">Unlock to view pending messages</string>
    <string name="ExperienceUpgradeActivity_unlock_to_complete_update">Unlock to complete update</string>
    <string name="ExperienceUpgradeActivity_please_unlock_signal_to_complete_update">Please unlock Session to complete update</string>
    <string name="enter_backup_passphrase_dialog__backup_passphrase">Backup passphrase</string>
    <string name="backup_enable_dialog__backups_will_be_saved_to_external_storage_and_encrypted_with_the_passphrase_below_you_must_have_this_passphrase_in_order_to_restore_a_backup">Backups will be saved to external storage and encrypted with the passphrase below. You must have this passphrase in order to restore a backup.</string>
    <string name="backup_enable_dialog__i_have_written_down_this_passphrase">I have written down this passphrase. Without it, I will be unable to restore a backup.</string>
    <string name="registration_activity__restore_backup">Restore backup</string>
    <string name="registration_activity__skip">Skip</string>
    <string name="registration_activity__register">Register</string>
    <string name="preferences_chats__chat_backups">Chat backups</string>
    <string name="preferences_chats__backup_chats_to_external_storage">Backup chats to external storage</string>
    <string name="preferences_chats__create_backup">Create backup</string>
    <string name="RegistrationActivity_enter_backup_passphrase">Enter backup passphrase</string>
    <string name="RegistrationActivity_restore">Restore</string>
    <string name="RegistrationActivity_backup_failure_downgrade">Cannot import backups from newer versions of Session</string>
    <string name="RegistrationActivity_incorrect_backup_passphrase">Incorrect backup passphrase</string>
    <string name="RegistrationActivity_checking">Checking...</string>
    <string name="RegistrationActivity_d_messages_so_far">%d messages so far...</string>
    <string name="RegistrationActivity_restore_from_backup">Restore from backup?</string>
    <string name="RegistrationActivity_restore_your_messages_and_media_from_a_local_backup">Restore your messages and media from a local backup. If you don\'t restore now, you won\'t be able to restore later.</string>
    <string name="RegistrationActivity_backup_size_s">Backup size: %s</string>
    <string name="RegistrationActivity_backup_timestamp_s">Backup timestamp: %s</string>
    <string name="BackupDialog_enable_local_backups">Enable local backups?</string>
    <string name="BackupDialog_enable_backups">Enable backups</string>
    <string name="BackupDialog_please_acknowledge_your_understanding_by_marking_the_confirmation_check_box">Please acknowledge your understanding by marking the confirmation check box.</string>
    <string name="BackupDialog_delete_backups">Delete backups?</string>
    <string name="BackupDialog_disable_and_delete_all_local_backups">Disable and delete all local backups?</string>
    <string name="BackupDialog_delete_backups_statement">Delete backups</string>
    <string name="BackupDialog_copied_to_clipboard">Copied to clipboard</string>
    <string name="ChatsPreferenceFragment_signal_requires_external_storage_permission_in_order_to_create_backups">Session requires external storage permission in order to create backups, but it has been permanently denied. Please continue to app settings, select \"Permissions\" and enable \"Storage\".</string>
    <string name="ChatsPreferenceFragment_last_backup_s">Last backup: %s</string>
    <string name="ChatsPreferenceFragment_in_progress">In progress</string>
    <string name="LocalBackupJob_creating_backup">Creating backup...</string>
    <string name="ProgressPreference_d_messages_so_far">%d messages so far</string>
    <string name="RegistrationActivity_please_enter_the_verification_code_sent_to_s">Please enter the verification code sent to %s.</string>
    <string name="RegistrationActivity_wrong_number">Wrong number</string>
    <string name="RegistrationActivity_call_me_instead_available_in">Call me instead \n (Available in %1$02d:%2$02d)</string>
    <string name="BackupUtil_never">Never</string>
    <string name="BackupUtil_unknown">Unknown</string>
    <string name="preferences_app_protection__screen_lock">Screen lock</string>
    <string name="preferences_app_protection__lock_signal_access_with_android_screen_lock_or_fingerprint">Lock Session access with Android screen lock or fingerprint</string>
    <string name="preferences_app_protection__screen_lock_inactivity_timeout">Screen lock inactivity timeout</string>
    <string name="AppProtectionPreferenceFragment_none">None</string>
    <string name="registration_activity__the_registration_lock_pin_is_not_the_same_as_the_sms_verification_code_you_just_received_please_enter_the_pin_you_previously_configured_in_the_application">The Registration Lock PIN is not the same as the SMS verification code you just received. Please enter the PIN you previously configured in the application.</string>
    <string name="registration_activity__registration_lock_pin">Registration Lock PIN</string>
    <string name="registration_activity__forgot_pin">Forgot PIN?</string>
    <string name="registration_lock_dialog_view__the_pin_can_consist_of_four_or_more_digits_if_you_forget_your_pin_you_could_be_locked_out_of_your_account_for_up_to_seven_days">The PIN can consist of four or more digits. If you forget your PIN, you could be locked out of your account for up to seven days.</string>
    <string name="registration_lock_dialog_view__enter_pin">Enter PIN</string>
    <string name="registration_lock_dialog_view__confirm_pin">Confirm PIN</string>
    <string name="registration_lock_reminder_view__enter_your_registration_lock_pin">Enter your Registration Lock PIN</string>
    <string name="registration_lock_reminder_view__enter_pin">Enter PIN</string>
    <string name="preferences_app_protection__enable_a_registration_lock_pin_that_will_be_required">Enable a Registration Lock PIN that will be required to register this phone number with Session again.</string>
    <string name="preferences_app_protection__registration_lock_pin">Registration Lock PIN</string>
    <string name="preferences_app_protection__registration_lock">Registration Lock</string>
    <string name="RegistrationActivity_you_must_enter_your_registration_lock_PIN">You must enter your Registration Lock PIN</string>
    <string name="RegistrationActivity_incorrect_registration_lock_pin">Incorrect Registration Lock PIN</string>
    <string name="RegistrationActivity_too_many_attempts">Too many attempts</string>
    <string name="RegistrationActivity_you_have_made_too_many_incorrect_registration_lock_pin_attempts_please_try_again_in_a_day">You\'ve made too many incorrect Registration Lock PIN attempts. Please try again in a day.</string>
    <string name="RegistrationActivity_error_connecting_to_service">Error connecting to service</string>
    <string name="RegistrationActivity_oh_no">Oh no!</string>
    <string name="RegistrationActivity_registration_of_this_phone_number_will_be_possible_without_your_registration_lock_pin_after_seven_days_have_passed">Registration of this phone number will be possible without your Registration Lock PIN after 7 days have passed since this phone number was last active on Session. You have %d days remaining.</string>
    <string name="RegistrationActivity_registration_lock_pin">Registration lock PIN</string>
    <string name="RegistrationActivity_this_phone_number_has_registration_lock_enabled_please_enter_the_registration_lock_pin">This phone number has Registration Lock enabled. Please enter the Registration Lock PIN.</string>
    <string name="RegistrationLockDialog_registration_lock_is_enabled_for_your_phone_number">Registration Lock is enabled for your phone number. To help you memorize your Registration Lock PIN, Session will periodically ask you to confirm it.</string>
    <string name="RegistrationLockDialog_i_forgot_my_pin">I forgot my PIN.</string>
    <string name="RegistrationLockDialog_forgotten_pin">Forgotten PIN?</string>
    <string name="RegistrationLockDialog_registration_lock_helps_protect_your_phone_number_from_unauthorized_registration_attempts">Registration Lock helps protect your phone number from unauthorized registration attempts. This feature can be disabled at any time in your Session privacy settings</string>
    <string name="RegistrationLockDialog_registration_lock">Registration Lock</string>
    <string name="RegistrationLockDialog_enable">Enable</string>
    <string name="RegistrationLockDialog_the_registration_lock_pin_must_be_at_least_four_digits">The Registration Lock PIN must be at least 4 digits.</string>
    <string name="RegistrationLockDialog_the_two_pins_you_entered_do_not_match">The two PINs you entered do not match.</string>
    <string name="RegistrationLockDialog_error_connecting_to_the_service">Error connecting to the service</string>
    <string name="RegistrationLockDialog_disable_registration_lock_pin">Disable Registration Lock PIN?</string>
    <string name="RegistrationLockDialog_disable">Disable</string>
    <string name="preferences_chats__backups">Backups</string>
    <string name="prompt_passphrase_activity__signal_is_locked">Session is Locked</string>
    <string name="prompt_passphrase_activity__tap_to_unlock">TAP TO UNLOCK</string>
    <string name="RegistrationLockDialog_reminder">Reminder:</string>
    <string name="recipient_preferences__about">About</string>





    <!-- Old Loki Messenger Copy -->

    <!-- Landing activity -->
    <string name="activity_landing_title">Session</string>
    <string name="activity_landing_permission_dialog_message">Some features of Session (such as automatic message backup) require storage access to work.</string>
    <string name="activity_landing_beta_terms">"Session is currently in beta. For development purposes the beta version collects basic usage statistics and crash logs. In addition, the beta version doesn't provide full privacy and shouldn\'t be used to transmit sensitive information."</string>
    <string name="activity_landing_privacy_policy_button_title">Privacy Policy</string>
    <!-- Display name activity -->
    <string name="activity_display_name_title">Create Your Session Account</string>
    <string name="activity_display_name_subtitle">Enter a name to be shown to your contacts</string>
    <string name="activity_display_name_name_edit_text_label">Display Name</string>
    <string name="activity_display_name_button_title">Next</string>
    <!-- Key pair activity -->
    <string name="activity_key_pair_title">Create Your Session Account</string>
    <string name="activity_key_pair_seed_explanation_1">Please save the seed below in a safe location. It can be used to restore your account if you lose access, or to migrate to a new device.</string>
    <string name="activity_key_pair_seed_explanation_2">Restore your account by entering your seed below</string>
    <string name="activity_key_pair_seed_explanation_3">Link to an existing device by going into its in-app settings and clicking "Link Device".</string>
    <string name="activity_key_pair_copy_button_title">Copy</string>
    <string name="activity_key_pair_mnemonic_edit_text_label">Your Seed</string>
    <string name="activity_key_pair_toggle_mode_button_title_1">Restore Using Seed</string>
    <string name="activity_key_pair_toggle_mode_button_title_2">Register a New Account</string>
    <string name="activity_key_pair_toggle_mode_button_title_3">Link Device</string>
    <string name="activity_key_pair_mnemonic_copied_message">Copied to clipboard</string>
    <string name="activity_key_pair_main_button_title_1">Register</string>
    <string name="activity_key_pair_main_button_title_2">Restore</string>
    <string name="activity_key_pair_main_button_title_3">Link</string>
    <string name="activity_key_pair_public_key_edit_text_label">Your Public Key</string>
    <!-- Conversation list activity -->
    <string name="activity_conversation_list_empty_state_message">Looks like you don\'t have any conversations yet. Get started by messaging a friend.</string>
    <!-- Settings activity -->
    <string name="activity_settings_linked_device_tag">Linked device (%s)</string>
    <string name="activity_settings_public_key_copied_message">Copied to clipboard</string>
    <string name="activity_settings_share_public_key_button_title">Share Public Key</string>
    <string name="activity_settings_show_qr_code_button_title">Show QR Code</string>
    <string name="activity_settings_linked_devices_button_title">Linked Devices</string>
    <string name="activity_settings_show_seed_button_title">Show Seed</string>
    <string name="activity_settings_seed_dialog_title">Your Seed</string>
    <string name="activity_settings_seed_dialog_copy_button_title">Copy</string>
    <string name="activity_settings_seed_dialog_ok_button_title">OK</string>
    <string name="activity_settings_seed_copied_message">Copied to clipboard</string>
    <!-- Profile activity -->
    <string name="activity_profile_title">Set Your Display Name</string>
    <string name="activity_profile_display_name_edit_text_hint">Your Display Name</string>
    <string name="activity_profile_display_name_edit_text_description">Display Name</string>
    <!-- Contact selection activity -->
    <string name="activity_contact_selection_search_bar_placeholder">Search by name or public key</string>
    <!-- New conversation activity -->
    <string name="fragment_new_conversation_title">New Conversation</string>
    <string name="fragment_new_conversation_public_key_edit_text_label">Public Key</string>
    <string name="fragment_new_conversation_public_key_explanation">Enter the public key of the person you\'d like to securely message. They can share their public key with you by going into Session\'s in-app settings and clicking \"Share Public Key\".</string>
    <string name="fragment_new_conversation_qr_code_button_title">Scan a QR Code Instead</string>
    <string name="fragment_new_conversation_next_button_title">Next</string>
    <string name="fragment_new_conversation_invalid_public_key_message">Invalid public key</string>
    <string name="fragment_new_conversation_note_to_self_not_supported_message">Please enter the public key of the person you\'d like to message</string>
    <!-- Add public chat activity -->
    <string name="fragment_add_public_chat_title">Add Public Chat</string>
    <string name="fragment_add_public_chat_url_edit_text_label">URL</string>
    <string name="fragment_add_public_chat_explanation">Enter the URL of the public chat you\'d like to join. The Loki Public Chat URL is https://chat.lokinet.org.</string>
    <string name="fragment_add_public_chat_add_button_title_1">Add</string>
    <string name="fragment_add_public_chat_add_button_title_2">Adding Server...</string>
    <string name="fragment_add_public_chat_invalid_url_message">Invalid URL</string>
    <string name="fragment_add_public_chat_connection_failed_message">Couldn\'t Connect</string>
    <!-- Conversation activity -->
    <string name="activity_conversation_pending_friend_request_hint">Pending Friend Request…</string>
    <string name="activity_conversation_default_hint">New Message</string>
    <!-- QR code view -->
    <string name="view_qr_code_title">Your QR Code</string>
    <string name="view_qr_code_explanation">This is your personal QR code. Other people can scan it to start a secure conversation with you.</string>
    <string name="view_qr_code_cancel_button_title">Cancel</string>
    <!-- Device linking view -->
    <string name="view_device_linking_title_1">Waiting for Device</string>
    <string name="view_device_linking_title_2">Waiting for Authorization</string>
    <string name="view_device_linking_title_3">Linking Request Received</string>
    <string name="view_device_linking_title_4">Device Link Authorized</string>
    <string name="view_device_linking_explanation_1">Create a new account on your other device and click \"Link Device\" when you\'re at the \"Create Your Session Account\" step to start the linking process</string>
    <string name="view_device_linking_explanation_2">Please check that the words below match the ones shown on your other device</string>
    <string name="view_device_linking_explanation_3">Your device has been linked successfully</string>
    <string name="view_device_linking_authorize_button_title">Authorize</string>
    <string name="view_device_linking_cancel_button_title">Cancel</string>
    <!-- Scan QR code fragment -->
    <string name="fragment_scan_qr_code_title">Scan QR Code</string>
    <string name="fragment_scan_qr_code_explanation_new_conversation">Scan the QR code of the person you\'d like to securely message. They can find their QR code by going into Session\'s in-app settings and clicking \"Show QR Code\".</string>
    <string name="fragment_scan_qr_code_explanation_link_device">Link to an existing device by going into its in-app settings and clicking \"Link Device\".</string>
    <string name="fragment_scan_qr_code_camera_permission_dialog_message">Session needs camera access to scan QR codes.</string>
    <!-- Conversation activity -->
    <string name="activity_conversation_copy_public_key_button_title">Copy public key</string>
    <!-- Conversation list activity -->
    <string name="activity_conversation_list_add_public_chat_button_title">Add Public Chat</string>
    <!-- Device list bottom sheet fragment -->
    <string name="fragment_device_list_edit_device_name_title">Edit device name</string>
    <string name="fragment_device_list_unlink_device_title">Unlink device</string>
    <!-- Device unlink dialog -->
    <string name="dialog_device_unlink_title">Device unlinked</string>
    <string name="dialog_device_unlink_message">This device has been successfully unlinked</string>
    <!-- Session restore banner -->





    <!-- Session -->
    <string name="continue_2">Continue</string>
    <string name="copy">Copy</string>
    <string name="invalid_url">Invalid URL</string>
    <string name="copied_to_clipboard">Copied to clipboard</string>
    <string name="device_linking_failed">Couldn\'t link device.</string>
    <string name="next">Next</string>
    <string name="share">Share</string>
    <string name="invalid_session_id">Invalid Session ID</string>
    <string name="cancel">Cancel</string>
    <string name="your_session_id">Your Session ID</string>

    <string name="activity_landing_title_2">Your Session begins here...</string>
    <string name="activity_landing_register_button_title">Create Session ID</string>
    <string name="activity_landing_restore_button_title">Continue Your Session</string>
    <string name="activity_landing_link_button_title">Link to an existing account</string>
    <string name="activity_landing_device_unlinked_dialog_title">Your device was unlinked successfully</string>

    <string name="view_fake_chat_bubble_1">What\'s Session?</string>
    <string name="view_fake_chat_bubble_2">It\'s a decentralized, encrypted messaging app</string>
    <string name="view_fake_chat_bubble_3">So it doesn\'t collect my personal information or my conversation metadata? How does it work?</string>
    <string name="view_fake_chat_bubble_4">Using a combination of advanced anonymous routing and end-to-end encryption technologies.</string>
    <string name="view_fake_chat_bubble_5">Friends don\'t let friends use compromised messengers. You\'re welcome.</string>

    <string name="activity_register_title">Say hello to your Session ID</string>
    <string name="activity_register_explanation">Your Session ID is the unique address people can use to contact you on Session. With no connection to your real identity, your Session ID is totally anonymous and private by design.</string>
    <string name="activity_register_public_key_copied_message">Copied to clipboard</string>

    <string name="activity_restore_title">Restore your account</string>
    <string name="activity_restore_explanation">Enter the recovery phrase that was given to you when you signed up to restore your account.</string>
    <string name="activity_restore_seed_edit_text_hint">Enter your recovery phrase</string>

    <string name="activity_link_device_title">Link Device</string>
    <string name="activity_link_device_enter_session_id_tab_title">Enter Session ID</string>
    <string name="activity_link_device_scan_qr_code_tab_title">Scan QR Code</string>
    <string name="activity_link_device_scan_qr_code_explanation">Navigate to "Settings" > "Devices" > "Link a Device" on your other device and then scan the QR code that comes up to start the linking process.</string>

    <string name="fragment_enter_session_id_title">Link your device</string>
    <string name="fragment_enter_session_id_explanation">Navigate to "Settings" > "Devices" > "Link a Device" on your other device and then enter your Session ID here to start the linking process.</string>
    <string name="fragment_enter_session_id_edit_text_hint">Enter your Session ID</string>

    <string name="activity_display_name_title_2">Pick your display name</string>
    <string name="activity_display_name_explanation">This will be your name when you use Session. It can be your real name, an alias, or anything else you like.</string>
    <string name="activity_display_name_edit_text_hint">Enter a display name</string>
    <string name="activity_display_name_display_name_missing_error">Please pick a display name</string>
    <string name="activity_display_name_display_name_invalid_error">Please pick a display name that consists of only a-z, A-Z, 0-9 and _ characters</string>
    <string name="activity_display_name_display_name_too_long_error">Please pick a shorter display name</string>

    <string name="activity_pn_mode_recommended_option_tag">Recommended</string>
    <string name="activity_pn_mode_no_option_picked_dialog_title">Please Pick an Option</string>

    <string name="activity_home_empty_state_message">You don\'t have any contacts yet</string>
    <string name="activity_home_empty_state_button_title">Start a Session</string>
    <string name="activity_home_leave_group_dialog_message">Are you sure you want to leave this group?</string>
    <string name="activity_home_leaving_group_failed_message">"Couldn\'t leave group"</string>
    <string name="activity_home_delete_conversation_dialog_message">Are you sure you want to delete this conversation?</string>
    <string name="activity_home_conversation_deleted_message">Conversation deleted</string>

    <string name="activity_seed_title">Your Recovery Phrase</string>
    <string name="activity_seed_title_2">Meet your recovery phrase</string>
    <string name="activity_seed_explanation">Your recovery phrase is the master key to your Session ID — you can use it to restore your Session ID if you lose access to your device. Store your recovery phrase in a safe place, and don\'t give it to anyone.</string>
    <string name="activity_seed_reveal_button_title">Hold to reveal</string>

    <string name="view_seed_reminder_subtitle_1">Secure your account by saving your recovery phrase</string>
    <string name="view_seed_reminder_subtitle_2">Tap and hold the redacted words to reveal your recovery phrase, then store it safely to secure your Session ID.</string>
    <string name="view_seed_reminder_subtitle_3">Make sure to store your recovery phrase in a safe place</string>

    <string name="activity_path_title">Path</string>
    <string name="activity_path_explanation">Session hides your IP by bouncing your messages through several Service Nodes in Session\'s decentralized network. These are the countries your connection is currently being bounced through:</string>
    <string name="activity_path_device_row_title">You</string>
    <string name="activity_path_guard_node_row_title">Entry Node</string>
    <string name="activity_path_service_node_row_title">Service Node</string>
    <string name="activity_path_destination_row_title">Destination</string>
    <string name="activity_path_learn_more_button_title">Learn More</string>

    <string name="activity_create_private_chat_title">New Session</string>
    <string name="activity_create_private_chat_enter_session_id_tab_title">Enter Session ID</string>
    <string name="activity_create_private_chat_scan_qr_code_tab_title">Scan QR Code</string>
    <string name="activity_create_private_chat_scan_qr_code_explanation">Scan a user\'s QR code to start a session. QR codes can be found by tapping the QR code icon in account settings.</string>

    <string name="fragment_enter_public_key_edit_text_hint">Enter Session ID of recipient</string>
    <string name="fragment_enter_public_key_explanation">Users can share their Session ID by going into their account settings and tapping "Share Session ID", or by sharing their QR code.</string>

    <string name="fragment_scan_qr_code_camera_access_explanation">Session needs camera access to scan QR codes</string>
    <string name="fragment_scan_qr_code_grant_camera_access_button_title">Grant Camera Access</string>

    <string name="activity_create_closed_group_title">New Closed Group</string>
    <string name="activity_create_closed_group_edit_text_hint">Enter a group name</string>
    <string name="activity_create_closed_group_explanation">Closed groups support up to 10 members and provide the same privacy protections as one-on-one sessions.</string>
    <string name="activity_create_closed_group_empty_state_message">You don\'t have any contacts yet</string>
    <string name="activity_create_closed_group_empty_state_button_title">Start a Session</string>
    <string name="activity_create_closed_group_group_name_missing_error">Please enter a group name</string>
    <string name="activity_create_closed_group_group_name_too_long_error">Please enter a shorter group name</string>
    <string name="activity_create_closed_group_not_enough_group_members_error">Please pick at least 1 group member</string>
    <string name="activity_create_closed_group_too_many_group_members_error">A closed group cannot have more than 10 members</string>
    <string name="activity_create_closed_group_invalid_session_id_error">One of the members of your group has an invalid Session ID</string>

    <string name="activity_join_public_chat_title">Join Open Group</string>
    <string name="activity_join_public_chat_error">Couldn\'t join group</string>
    <string name="activity_join_public_chat_enter_group_url_tab_title">Open Group URL</string>
    <string name="activity_join_public_chat_scan_qr_code_tab_title">Scan QR Code</string>
    <string name="activity_join_public_chat_scan_qr_code_explanation">Scan the QR code of the open group you\'d like to join</string>

    <string name="fragment_enter_chat_url_edit_text_hint">Enter an open group URL</string>

    <string name="activity_settings_title">Settings</string>
    <string name="activity_settings_display_name_edit_text_hint">Enter a display name</string>
    <string name="activity_settings_display_name_missing_error">Please pick a display name</string>
    <string name="activity_settings_invalid_display_name_error">Please pick a display name that consists of only a-z, A-Z, 0-9 and _ characters</string>
    <string name="activity_settings_display_name_too_long_error">Please pick a shorter display name</string>
    <string name="activity_settings_privacy_button_title">Privacy</string>
    <string name="activity_settings_notifications_button_title">Notifications</string>
    <string name="activity_settings_chats_button_title">Chats</string>
    <string name="activity_settings_devices_button_title">Devices</string>
    <string name="activity_settings_recovery_phrase_button_title">Recovery Phrase</string>
    <string name="activity_settings_clear_all_data_button_title">Clear Data</string>

    <string name="activity_notification_settings_title">Notifications</string>
    <string name="activity_notification_settings_style_section_title">Notification Style</string>
    <string name="activity_notification_settings_content_section_title">Notification Content</string>

    <string name="activity_privacy_settings_title">Privacy</string>

    <string name="activity_chat_settings_title">Chats</string>

    <string name="activity_linked_devices_title">Devices</string>
    <string name="activity_linked_devices_multi_device_limit_reached_dialog_title">Device Limit Reached</string>
    <string name="activity_linked_devices_multi_device_limit_reached_dialog_explanation">It\'s currently not allowed to link more than one device.</string>
    <string name="activity_linked_devices_unlinking_failed_message">Couldn\'t unlink device.</string>
    <string name="activity_linked_devices_unlinking_successful_message">Your device was unlinked successfully</string>
    <string name="activity_linked_devices_linking_failed_message">Couldn\'t link device.</string>
    <string name="activity_linked_devices_empty_state_message">You haven\'t linked any devices yet</string>
    <string name="activity_linked_devices_empty_state_button_title">Link a Device (Beta)</string>

    <string name="preferences_notifications_strategy_category_title">Notification Strategy</string>

    <string name="dialog_link_device_slave_mode_title_1">Waiting for Authorization</string>
    <string name="dialog_link_device_slave_mode_title_2">Device Link Authorized</string>
    <string name="dialog_link_device_slave_mode_explanation_1">Please check that the words below match those shown on your other device.</string>
    <string name="dialog_link_device_slave_mode_explanation_2">Your device has been linked successfully</string>

    <string name="dialog_link_device_master_mode_title_1">Waiting for Device</string>
    <string name="dialog_link_device_master_mode_title_2">Linking Request Received</string>
    <string name="dialog_link_device_master_mode_title_3">Authorizing Device Link</string>
    <string name="dialog_link_device_master_mode_explanation_1">Download Session on your other device and tap "Link to an existing account" at the bottom of the landing screen. If you have an existing account on your other device already you will have to delete that account first.</string>
    <string name="dialog_link_device_master_mode_explanation_2">Please check that the words below match those shown on your other device.</string>
    <string name="dialog_link_device_master_mode_explanation_3">Please wait while the device link is created. This can take up to a minute.</string>
    <string name="dialog_link_device_master_mode_authorize_button_title">Authorize</string>

    <string name="fragment_device_list_bottom_sheet_change_name_button_title">Change name</string>
    <string name="fragment_device_list_bottom_sheet_unlink_device_button_title">Unlink device</string>

    <string name="dialog_edit_device_name_edit_text_hint">Enter a name</string>

    <string name="dialog_seed_title">Your Recovery Phrase</string>
    <string name="dialog_seed_explanation">This is your recovery phrase. With it, you can restore or migrate your Session ID to a new device.</string>

    <string name="dialog_clear_all_data_title">Clear All Data</string>
    <string name="dialog_clear_all_data_explanation">This will permanently delete your messages, sessions, and contacts.</string>

    <string name="activity_qr_code_title">QR Code</string>
    <string name="activity_qr_code_view_my_qr_code_tab_title">View My QR Code</string>
    <string name="activity_qr_code_view_scan_qr_code_tab_title">Scan QR Code</string>
    <string name="activity_qr_code_view_scan_qr_code_explanation">Scan someone\'s QR code to start a conversation with them</string>

    <string name="fragment_view_my_qr_code_explanation">This is your QR code. Other users can scan it to start a session with you.</string>
    <string name="fragment_view_my_qr_code_share_title">Share QR Code</string>

    <string name="session_reset_banner_message">Would you like to restore your session with %s?</string>
    <string name="session_reset_banner_dismiss_button_title">Dismiss</string>
    <string name="session_reset_banner_restore_button_title">Restore</string>

    <string name="fragment_contact_selection_contacts_title">Contacts</string>
    <string name="fragment_contact_selection_closed_groups_title">Closed Groups</string>
    <string name="fragment_contact_selection_open_groups_title">Open Groups</string>

    <string name="menu_apply_button">Apply</string>
    <string name="menu_done_button">Done</string>

    <!-- Next round of translation -->

    <string name="activity_edit_closed_group_title">Edit Group</string>
    <string name="activity_edit_closed_group_edit_text_hint">Enter a new group name</string>
    <string name="activity_edit_closed_group_edit_members">Members</string>
    <string name="activity_edit_closed_group_add_members">Add members</string>
    <string name="activity_edit_closed_group_group_name_missing_error">Group name can\'t be empty</string>
    <string name="activity_edit_closed_group_group_name_too_long_error">Please enter a shorter group name</string>
    <string name="activity_edit_closed_group_not_enough_group_members_error">Groups must have at least 1 group member</string>
    <string name="activity_edit_closed_group_too_many_group_members_error">A closed group cannot have more than 10 members</string>
    <string name="activity_edit_closed_group_invalid_session_id_error">One of the members of your group has an invalid Session ID</string>
    <string name="activity_edit_closed_group_confirm_removal">Are you sure you want to remove this user?</string>
    <string name="activity_edit_closed_group_member_removed">User removed from group</string>

    <string name="fragment_edit_group_bottom_sheet_remove">Remove user from group</string>

    <string name="activity_select_contacts_title">Select Contacts</string>

    <string name="dialog_seed_disclaimer">*Please note that it is not possible to use the same Session ID on multiple devices simultaneously</string>

    <string name="view_reset_secure_session_done_message">Secure session reset done</string>

<<<<<<< HEAD
    <string name="dialog_ui_mode_title">Application theme</string>
    <string name="dialog_ui_mode_option_day">Day</string>
    <string name="dialog_ui_mode_option_night">Night</string>
    <string name="dialog_ui_mode_option_system_default">System default</string>
=======
    <string name="activity_conversation_menu_copy_session_id">Copy Session ID</string>
>>>>>>> 837ca48c

</resources><|MERGE_RESOLUTION|>--- conflicted
+++ resolved
@@ -1855,13 +1855,11 @@
 
     <string name="view_reset_secure_session_done_message">Secure session reset done</string>
 
-<<<<<<< HEAD
     <string name="dialog_ui_mode_title">Application theme</string>
     <string name="dialog_ui_mode_option_day">Day</string>
     <string name="dialog_ui_mode_option_night">Night</string>
     <string name="dialog_ui_mode_option_system_default">System default</string>
-=======
+
     <string name="activity_conversation_menu_copy_session_id">Copy Session ID</string>
->>>>>>> 837ca48c
 
 </resources>